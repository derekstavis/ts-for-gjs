import TemplateProcessor from './template-processor'
import { Transformation, C_TYPE_MAP, FULL_TYPE_MAP, POD_TYPE_MAP, POD_TYPE_MAP_ARRAY } from './transformation'
import { Logger } from './logger'
import { Utils } from './utils'

import {
    GirRepository,
    GirNamespace,
    GirAlias,
    GirEnumeration,
    GirFunction,
    GirClass,
    GirVariable,
    GirArray,
    GirType,
    GirInclude,
    GirParameter,
    TypeArraySuffix,
    TypeNullableSuffix,
    TypeSuffix,
    SymTable,
    GirConstruct,
    InheritanceTable,
    ParsedGir,
    GenerateConfig,
    FunctionDescription,
    FunctionMap,
    LocalNames,
    ClassDetails,
} from './types'

const signalMethods = ['connect', 'connect_after', 'disconnect', 'emit']

/**
 * In gjs all classes have a static name property but the classes listed below already have a static name property
 */
export const STATIC_NAME_ALREADY_EXISTS = ['GMime.Charset', 'Camel.StoreInfo']

export const MAXIMUM_RECUSION_DEPTH = 100

export class GirModule {
    /**
     * E.g. 'Gtk'
     */
    name: string
    /**
     * E.g. '3.0'
     */
    version = '0.0'
    /**
     * E.g. 'Gtk-3.0'
     */
    packageName: string
    /**
     * E.g. 'Gtk30'
     * Is used in the generated index.d.ts, for example: `import * as Gtk30 from "./Gtk-3.0";`
     */
    importName: string
    dependencies: string[] = []
    transitiveDependencies: string[] = []
    repo: GirRepository
    ns: GirNamespace = { $: { name: '', version: '' } }
    /**
     * Used to find namespaces that are used in other modules
     */
    symTable: SymTable = {}
    patch: { [key: string]: string[] } = {}
    transformation: Transformation
    extends?: string
    log: Logger

    /**
     * To prevent constants from being exported twice, the names already exported are saved here for comparison.
     * Please note: Such a case is only known for Zeitgeist-2.0 with the constant "ATTACHMENT"
     */
    constNames: { [varName: string]: 1 } = {}

    private commentRegExp = /\/\*.*\*\//g
    private paramRegExp = /[0-9a-zA-Z_]*:/g
    private optParamRegExp = /[0-9a-zA-Z_]*\?:/g

    constructor(xml: ParsedGir, private readonly config: GenerateConfig) {
        this.repo = xml.repository

        if (!this.repo.namespace || !this.repo.namespace.length) {
            throw new Error(`Namespace not found!`)
        }
        if (this.repo.include) {
            this.dependencies = this.loadDependencies(this.repo.include)
        }
        this.ns = this.repo.namespace[0]
        this.name = this.ns.$.name
        this.version = this.ns.$.version
        this.packageName = `${this.name}-${this.version}`
        this.transformation = new Transformation(this.packageName, config)
        this.log = new Logger(config.environment, config.verbose, this.packageName || 'GirModule')
        this.importName = this.transformation.transformModuleNamespaceName(this.packageName)
    }

    private loadDependencies(girInclude: GirInclude[]): string[] {
        const dependencies: string[] = []
        for (const i of girInclude) {
            dependencies.unshift(`${i.$.name}-${i.$.version}`)
        }
        return dependencies
    }

    private annotateFunctionArguments(girFunc: GirFunction): void {
        const funcName = girFunc._fullSymName
        if (girFunc.parameters) {
            for (const girParam of girFunc.parameters) {
                if (girParam.parameter) {
                    for (const girVar of girParam.parameter) {
                        girVar._module = this
                        if (girVar.$ && girVar.$.name) {
                            girVar._fullSymName = `${funcName}.${girVar.$.name}`
                        }
                    }
                }
            }
        }
    }

    private annotateFunctionReturn(girFunc: GirFunction): void {
        const retVals: GirVariable[] | undefined = girFunc['return-value']
        if (retVals)
            for (const retVal of retVals) {
                retVal._module = this
                if (retVal.$ && retVal.$.name) {
                    retVal._fullSymName = `${girFunc._fullSymName}.${retVal.$.name}`
                }
            }
    }

    private annotateFunctions(girClass: GirClass | null, funcs: GirFunction[]): void {
        if (funcs)
            for (const func of funcs) {
                if (func.$ && func.$.name) {
                    const nsName = girClass ? girClass._fullSymName : this.name
                    func._fullSymName = `${nsName}.${func.$.name}`
                    this.annotateFunctionArguments(func)
                    this.annotateFunctionReturn(func)
                }
            }
    }

    private annotateVariables(girClass: GirClass | null, girVars?: GirVariable[]): void {
        if (girVars)
            for (const girVar of girVars) {
                const nsName = girClass ? girClass._fullSymName : this.name
                girVar._module = this
                if (girVar.$ && girVar.$.name) {
                    girVar._fullSymName = `${nsName}.${girVar.$.name}`
                }
            }
    }

    private loadTypesInternal(dict: SymTable, girConstructs?: GirConstruct[]): void {
        if (girConstructs) {
            for (const girConstruct of girConstructs) {
                if (girConstruct?.$) {
                    if ((girConstruct as GirVariable | GirFunction).$.introspectable) {
                        if (!this.girBool((girConstruct as GirVariable | GirFunction).$.introspectable, true)) continue
                    }
                    const symName = `${this.name}.${girConstruct.$.name}`
                    if (dict[symName]) {
                        this.log.warn(`Duplicate symbol: ${symName}`)
                        debugger
                    }

                    girConstruct._module = this
                    girConstruct._fullSymName = symName
                    dict[symName] = girConstruct
                }
            }
        }
    }

    public loadTypes(dict: SymTable): void {
        this.loadTypesInternal(dict, this.ns.bitfield)
        this.loadTypesInternal(dict, this.ns.callback)
        this.loadTypesInternal(dict, this.ns.class)
        this.loadTypesInternal(dict, this.ns.constant)
        this.loadTypesInternal(dict, this.ns.enumeration)
        this.loadTypesInternal(dict, this.ns.function)
        this.loadTypesInternal(dict, this.ns.interface)
        this.loadTypesInternal(dict, this.ns.record)
        this.loadTypesInternal(dict, this.ns.union)
        this.loadTypesInternal(dict, this.ns.alias)

        if (this.ns.callback) for (const func of this.ns.callback) this.annotateFunctionArguments(func)

        const girClasses = (this.ns.class ? this.ns.class : [])
            .concat(this.ns.record ? this.ns.record : [])
            .concat(this.ns.interface ? this.ns.interface : [])

        for (const girClass of girClasses) {
            girClass._module = this
            girClass._fullSymName = `${this.name}.${girClass.$.name}`
            const cons = girClass.constructor instanceof Array ? girClass.constructor : []
            this.annotateFunctions(girClass, cons)
            this.annotateFunctions(girClass, girClass.function || [])
            this.annotateFunctions(girClass, girClass.method || [])
            this.annotateFunctions(girClass, girClass['virtual-method'] || [])
            this.annotateFunctions(girClass, girClass['glib:signal'] || [])
            this.annotateVariables(girClass, girClass.property)
            this.annotateVariables(girClass, girClass.field)
        }

        if (this.ns.function) this.annotateFunctions(null, this.ns.function)

        if (this.ns.constant) this.annotateVariables(null, this.ns.constant)

        // if (this.ns.)
        // props

        this.symTable = dict
    }

    public loadInheritance(inheritanceTable: InheritanceTable): void {
        // Class hierarchy
        for (const cls of this.ns.class ? this.ns.class : []) {
            let parent: string | null = null
            if (cls.$ && cls.$.parent) parent = cls.$.parent
            if (!parent) continue
            if (!cls._fullSymName) continue

            if (parent.indexOf('.') < 0) {
                parent = this.name + '.' + parent
            }
            const clsName = cls._fullSymName

            const arr: string[] = inheritanceTable[clsName] || []
            arr.push(parent)
            inheritanceTable[clsName] = arr
        }

        // Class interface implementations
        for (const cls of this.ns.class ? this.ns.class : []) {
            if (!cls._fullSymName) continue

            const names: string[] = []

            for (const i of cls.implements ? cls.implements : []) {
                if (i.$.name) {
                    let name: string = i.$.name
                    if (name.indexOf('.') < 0) {
                        name = cls._fullSymName.substring(0, cls._fullSymName.indexOf('.') + 1) + name
                    }
                    names.push(name)
                }
            }

            if (names.length > 0) {
                const clsName = cls._fullSymName
                const arr: string[] = inheritanceTable[clsName] || []
                inheritanceTable[clsName] = arr.concat(names)
            }
        }
    }

    private typeLookup(girVar: GirVariable, out = true): string {
        let type: GirType | null
        let arr: TypeArraySuffix = ''
        let arrCType: string | undefined
        let nul: TypeNullableSuffix = ''

        const collection = girVar.array
            ? girVar.array
            : girVar.type && /^GLib.S?List$/.test(girVar.type[0].$?.name)
            ? (girVar.type as GirArray[])
            : undefined

        if (collection && collection.length > 0) {
            const typeArray = collection[0].type
            if (!typeArray || typeArray.length === 0) return 'any'
            if (collection[0].$) {
                const ea = collection[0].$
                arrCType = ea['c:type']
            }
            type = typeArray[0]
            arr = '[]'
        } else if (girVar.type) {
            type = girVar.type[0]
        } else if (girVar.callback?.length) {
            type = null
        } else {
            return 'any'
        }

        if (girVar.$) {
            const nullable = this.paramIsNullable(girVar)
            if (nullable) {
                nul = ' | null'
            }
        }

        const suffix: TypeSuffix = (arr + nul) as TypeSuffix
        let fullTypeName: string | null
<<<<<<< HEAD

        if (girVar.callback?.length) {
            fullTypeName = this.getFunction(girVar.callback[0], '', '', undefined, true)[0][0]
            if (suffix.length) fullTypeName = '(' + fullTypeName + ')'
        } else {
            if (!type?.$) return 'any'

=======

        if (girVar.callback?.length) {
            fullTypeName = this.getFunction(girVar.callback[0], '', '', undefined, true)[0][0]
            if (suffix.length)
                fullTypeName = '(' + fullTypeName + ')'
        } else {
            if (!type?.$) return 'any'

>>>>>>> 7c901239
            if (arr) {
                if (POD_TYPE_MAP_ARRAY(this.config.environment)[type.$.name]) {
                    return POD_TYPE_MAP_ARRAY(this.config.environment)[type.$.name] + nul
                }
            }

            if (POD_TYPE_MAP[type.$.name]) {
                return POD_TYPE_MAP[type.$.name] + suffix
            }

            if (!this.name) return 'any'

            let cType = type.$['c:type']
            if (!cType && arrCType) cType = arrCType

            if (cType) {
                if (C_TYPE_MAP(this.packageName, suffix)[cType]) {
                    return C_TYPE_MAP(this.packageName, suffix)[cType]
                }
            }

            fullTypeName = type.$.name

            if (typeof fullTypeName === 'string') {
                if (FULL_TYPE_MAP(this.config.environment, out)[fullTypeName]) {
                    return FULL_TYPE_MAP(this.config.environment, out)[fullTypeName]
                }

                // Fully qualify our type name if need be
                if (!fullTypeName.includes('.')) {
                    // eslint-disable-next-line @typescript-eslint/no-this-alias
                    let mod: GirModule = this
                    if (girVar._module) mod = girVar._module
                    fullTypeName = `${mod.name}.${type.$.name}`
                }
            }

            if (!fullTypeName || !this.symTable[fullTypeName]) {
                this.log.warn(`Could not find type '${fullTypeName}' for '${girVar.$.name}'`)
                return ('any' + arr) as 'any' | 'any[]'
            }

            if (fullTypeName.indexOf(this.name + '.') === 0) {
                const ret = fullTypeName.substring(this.name.length + 1)
                // this.log.warn(`Rewriting ${fullTypeName} to ${ret} + ${suffix} -- ${this.name} -- ${girVar._module}`)
                const result = ret + suffix
                return result
            }
        }

        return fullTypeName + suffix
    }

    /**
     * E.g. replaces something like `NetworkManager.80211ApFlags` with `NetworkManager.TODO_80211ApFlags`
     * @param girVar
     */
    private typeLookupTransformed(girVar: GirVariable, out = true): string {
        let names = this.typeLookup(girVar, out).split('.')
        names = names.map((name) => this.transformation.transformTypeName(name))
        return names.join('.')
    }

    private girBool(e: string | undefined, defaultVal = false): boolean {
        if (e) {
            if (parseInt(e) === 0) return false
            return true
        }
        return defaultVal
    }

    private getReturnType(func: GirFunction): [string, number] {
        let returnType = 'void'
        let outArrayLengthIndex = -1

        const returnVal = func['return-value'] ? func['return-value'][0] : null
        if (returnVal) {
            returnType = this.typeLookupTransformed(returnVal, true)
            outArrayLengthIndex =
                returnVal.array && returnVal.array[0].$?.length ? Number(returnVal.array[0].$.length) : -1
        }

        return [returnType, outArrayLengthIndex] as [string, number]
    }

    private arrayLengthIndexLookup(param: GirVariable): number {
        if (!param.array) return -1

        const arr: GirArray = param.array[0]
        if (!arr.$) return -1

        if (arr.$.length) {
            return parseInt(arr.$.length)
        }

        return -1
    }

    private closureDataIndexLookup(param: GirVariable): number {
        if (!param.$.closure) return -1

        return parseInt(param.$.closure)
    }

    private destroyDataIndexLookup(param: GirVariable): number {
        if (!param.$.destroy) return -1

        return parseInt(param.$.destroy)
    }

    private processParams(
        parametersArray: GirVariable[],
        skip: GirVariable[],
        getIndex: (param: GirVariable) => number,
    ): void {
        for (const param of parametersArray as GirVariable[]) {
            const index = getIndex(param)
            if (index < 0) continue
            if (index >= parametersArray.length) continue
            skip.push(parametersArray[index])
        }
    }

    /**
     * Checks if the parameter is nullable or optional.
     * TODO Check if it makes sence to split this in `paramIsNullable` and `paramIsOptional`
     *
     * @param param Param to test
     *
     * @author realh
     * @see https://github.com/realh/ts-for-gjs/commit/e4bdba8d4ca279dfa4abbca413eaae6ecc6a81f8
     */
    private paramIsNullable(param: GirVariable): boolean {
        const a = param.$
        return a && (this.girBool(a.nullable) || this.girBool(a['allow-none']) || this.girBool(a.optional))
    }

    private getParameters(outArrayLengthIndex: number, parameters?: GirParameter[]): [string, string[]] {
        const def: string[] = []
        const outParams: string[] = []

        if (parameters && parameters.length > 0) {
            const parametersArray = parameters[0].parameter || []
            // Instance parameter needs to be exposed for class methods (see comment above getClassMethods())
<<<<<<< HEAD
            const instanceParameter = parameters[0]['instance-parameter']
            if (instanceParameter && instanceParameter[0]) {
                const typeName = instanceParameter[0].type ? instanceParameter[0].type[0].$.name : undefined
                const rec = typeName ? this.ns.record?.find((r) => r.$.name == typeName) : undefined
                const structFor = rec?.$['glib:is-gtype-struct-for']
                const gobject = this.name === 'GObject' || this.name === 'GLib' ? '' : 'GObject.'
=======
            const instanceParameter = parameters[0]["instance-parameter"]
            if (instanceParameter && instanceParameter[0])
            {
                const typeName = instanceParameter[0].type ? instanceParameter[0].type[0].$.name : undefined
                const rec = typeName ? this.ns.record?.find((r) => r.$.name == typeName) : undefined
                const structFor = rec?.$['glib:is-gtype-struct-for']
                const gobject = (this.name === "GObject" || this.name === "GLib") ? '' : 'GObject.'
>>>>>>> 7c901239
                if (structFor) {
                    // TODO: Should use of a constructor, and even of an instance, be discouraged?
                    def.push(`${instanceParameter[0].$.name}: ${structFor} | Function | ${gobject}Type`)
                }
            }
            if (parametersArray.length) {
                const skip = outArrayLengthIndex === -1 ? [] : [parametersArray[outArrayLengthIndex]]

                this.processParams(parametersArray, skip, this.arrayLengthIndexLookup)
                this.processParams(parametersArray, skip, this.closureDataIndexLookup)
                this.processParams(parametersArray, skip, this.destroyDataIndexLookup)

                for (const param of parametersArray as GirVariable[]) {
                    if (skip.indexOf(param) !== -1) {
                        continue
                    }
                    const paramName = this.transformation.transformParameterName(param.$.name || '-', false)
                    const optDirection = param.$.direction
                    const out = optDirection === 'out' || optDirection == 'inout'
                    // I think it's safest to force inout params to have the
                    // same type for in and out
                    const paramType = this.typeLookupTransformed(param, out)

                    if (out) {
                        outParams.push(`/* ${paramName} */ ${paramType}`)
                        if (optDirection == 'out') continue
                    }

                    let isOptional = this.paramIsNullable(param) ? '?' : ''

                    if (isOptional === '?') {
                        const index = parametersArray.indexOf(param)
                        const following = (parametersArray as GirVariable[])
                            .slice(index)
                            .filter(() => skip.indexOf(param) === -1)
                            .filter((p) => p.$.direction !== 'out')

                        if (following.some((p) => !this.paramIsNullable(p))) {
                            isOptional = ''
                        }
                    }

                    const paramDesc = `${paramName}${isOptional}: ${paramType}`
                    def.push(paramDesc)
                }
            }
        }

        return [def.join(', '), outParams]
    }

    private getVariable(
        v: GirVariable,
        optional = false,
        allowQuotes = false,
        type: 'property' | 'constant' | 'field',
    ): FunctionDescription {
        if (!v.$.name) return [[], null]
        if (!v || !v.$ || !this.girBool(v.$.introspectable, true) || this.girBool(v.$.private)) return [[], null]

        let name = v.$.name

        switch (type) {
            case 'property':
                name = this.transformation.transformPropertyName(v.$.name, allowQuotes)
                break
            case 'constant':
                name = this.transformation.transformConstantName(v.$.name, allowQuotes)
                break
            case 'field':
                name = this.transformation.transformFieldName(v.$.name, allowQuotes)
                break
        }
        // Use the out type because in can be a union which isn't appropriate
        // for a property
        let typeName = this.typeLookupTransformed(v, true)
        const nameSuffix = optional ? '?' : ''

        typeName = this.transformation.transformTypeName(typeName)

        return [[`${name}${nameSuffix}: ${typeName}`], name]
    }

    /**
     *
     * @param v
     * @param construct construct means include the property even if it's construct-only,
     * @param optional optional means if it's construct-only it will also be marked optional (?)
     */
    private getProperty(v: GirVariable, construct = false, optional = true): [string[], string | null, string | null] {
        if (this.girBool(v.$['construct-only']) && !construct) return [[], null, null]
        if (!this.girBool(v.$.writable) && construct) return [[], null, null]
        if (this.girBool(v.$.private)) return [[], null, null]

        const propPrefix = this.girBool(v.$.writable) ? '' : 'readonly '
        const [propDesc, propName] = this.getVariable(v, construct && optional, true, 'property')
        let origName: string | null = null

        if (!propName) return [[], null, null]

        if (v.$.name) {
            // TODO does that make sense here? This also changes the signal names
            origName = this.transformation.transformTypeName(v.$.name)
        }

        return [[`    ${propPrefix}${propDesc}`], propName, origName]
    }

    private getFunction(
        e: GirFunction,
        prefix: string,
        funcNamePrefix = '',
        overrideReturnType?: string,
        arrowType = false,
    ): FunctionDescription {
        if (!e || !e.$ || !this.girBool(e.$.introspectable, true) || e.$['shadowed-by']) return [[], null]

        const patch = e._fullSymName ? this.patch[e._fullSymName] : []
        let name = e.$.name
        // eslint-disable-next-line prefer-const
        let [retType, outArrayLengthIndex] = this.getReturnType(e)

        const [params, outParams] = this.getParameters(outArrayLengthIndex, e.parameters)

        if (e.$['shadows']) {
            name = e.$['shadows']
        }

        if (funcNamePrefix) name = funcNamePrefix + name

        if (patch && patch.length === 1) return [patch, null]

        // Function name transformation by environment
        name = this.transformation.transformFunctionName(name)

        if (patch && patch.length === 2) return [[`${prefix}${funcNamePrefix}${patch[patch.length - 1]}`], name]

        const retTypeIsVoid = retType === 'void'

        if (overrideReturnType) {
            retType = overrideReturnType
        } else if (outParams.length + (retTypeIsVoid ? 0 : 1) > 1) {
            if (!retTypeIsVoid) {
                outParams.unshift(`/* returnType */ ${retType}`)
            }
            const retDesc = outParams.join(', ')
            retType = `[ ${retDesc} ]`
        } else if (outParams.length === 1 && retTypeIsVoid) {
            retType = outParams[0]
        }
        let retSep: string
        if (arrowType) {
            prefix = ''
            name = ''
            retSep = ' =>'
        } else {
            retSep = ':'
        }

<<<<<<< HEAD
        let retSep: string
        if (arrowType) {
            prefix = ''
            name = ''
            retSep = ' =>'
        } else {
            retSep = ':'
        }

=======
>>>>>>> 7c901239
        return [[`${prefix}${name}(${params})${retSep} ${retType}`], name]
    }

    private getConstructorFunction(
        name: string,
        e: GirFunction,
        prefix: string,
        funcNamePrefix = '',
    ): FunctionDescription {
        // eslint-disable-next-line prefer-const
        let [desc, funcName] = this.getFunction(e, prefix, funcNamePrefix, name)

        if (!funcName) return [[], null]

        return [desc, funcName]
    }

    private getSignalFunc(e: GirFunction, clsName: string): string[] {
        const sigName = this.transformation.transform('signalName', e.$.name)
        const [retType, outArrayLengthIndex] = this.getReturnType(e)
        const [params] = this.getParameters(outArrayLengthIndex, e.parameters)
        const paramComma = params.length > 0 ? ', ' : ''

        return TemplateProcessor.generateSignalMethods(
            this.config.environment,
            sigName,
            clsName,
            paramComma,
            params,
            retType,
        )
    }

    private traverseInheritanceTree(
        girClass: GirClass,
        callback: (girClass: GirClass) => void,
        depth = 0,
        recursive = true,
    ): void {
        const details = this.getClassDetails(girClass)
        if (!details) return
        const { parentName, qualifiedParentName } = details

        let parentPtr: GirClass | null = null
        let name = girClass.$.name

        if (name.indexOf('.') < 0) {
            name = this.name + '.' + name
        }

        if (parentName && qualifiedParentName) {
            if (this.symTable[qualifiedParentName]) {
                parentPtr = (this.symTable[qualifiedParentName] as GirClass | null) || null
            }

            if (!parentPtr && parentName == 'Object') {
                parentPtr = (this.symTable['GObject.Object'] as GirClass) || null
            }

            // check circular dependency
            if (typeof parentPtr?.$?.parent === 'string') {
                let parentName = parentPtr.$.parent
                if (parentName.indexOf('.') < 0 && parentPtr._module?.name)
                    parentName = parentPtr._module.name + '.' + parentName
                if (parentName === girClass._fullSymName) {
                    this.log.warn(`Circular dependency found! Ignore next parent "${parentName}".`)
                    recursive = false
                }
            }

            // this.log.log(
            //     `[traverseInheritanceTree] (depth: ${depth}) ${girClass.$.name} : ${parentName} : ${parent?.$?.parent}`,
            // )
        }

        callback(girClass)

        if (depth >= MAXIMUM_RECUSION_DEPTH) {
            this.log.warn(`Maximum recursion depth of ${MAXIMUM_RECUSION_DEPTH} reached for "${girClass.$.name}"`)
        } else {
            if (parentPtr && recursive && depth <= MAXIMUM_RECUSION_DEPTH) {
                this.traverseInheritanceTree(parentPtr, callback, ++depth, recursive)
            }
        }
    }

    private forEachInterface(
        girClass: GirClass,
        callback: (cls: GirClass) => void,
        recurseObjects = false,
        dups = {},
    ): void {
        for (const { $ } of girClass.implements || []) {
            let name = $.name as string

            if (name.indexOf('.') < 0) {
                name = this.name + '.' + name
            }
            if (Object.prototype.hasOwnProperty.call(dups, name)) {
                continue
            }
            dups[name] = true
            const iface: GirClass | null = this.symTable[name] as GirClass | null

            if (iface) {
                callback(iface)
                this.forEachInterface(iface, callback, recurseObjects, dups)
            }
        }
        if (girClass.prerequisite) {
            let parentName = girClass.prerequisite[0].$.name
            if (!parentName) {
                return
            }
            if (parentName.indexOf('.') < 0) {
                parentName = this.name + '.' + parentName
            }
            if (Object.prototype.hasOwnProperty.call(dups, parentName)) return
            const parentPtr = this.symTable[parentName]
            if (parentPtr && ((parentPtr as GirClass).prerequisite || recurseObjects)) {
                // iface's prerequisite is also an interface, or it's
                // a class and we also want to recurse classes
                callback(parentPtr as GirClass)
                this.forEachInterface(parentPtr as GirClass, callback, recurseObjects, dups)
            }
        }
    }

    private forEachInterfaceAndSelf(e: GirClass, callback: (cls: GirClass) => void) {
        callback(e)
        this.forEachInterface(e, callback)
    }

    private isDerivedFromGObject(girClass: GirClass): boolean {
        let ret = false
        this.traverseInheritanceTree(girClass, (cls) => {
            if (cls._fullSymName === 'GObject.Object') {
                ret = true
            }
        })
        return ret
    }

    private checkName(desc: string[], name: string | null, localNames: LocalNames): [string[], boolean] {
        if (!desc || desc.length === 0) return [[], false]

        if (!name) {
            // this.log.error(`No name for ${desc}`)
            return [[], false]
        }

        if (localNames[name]) {
            // this.log.warn(`Name ${name} already defined (${desc})`)
            return [[], false]
        }

        localNames[name] = true
        return [desc, true]
    }

    private processFields(cls: GirClass, localNames: LocalNames): string[] {
        const def: string[] = []
        if (cls.field) {
            for (const f of cls.field) {
                const [desc, name] = this.getVariable(f, false, false, 'field')
                def.push(...this.checkName(desc, name, localNames)[0])
            }
        }
        if (def.length) {
            def.unshift(`    /* Fields of ${cls._fullSymName} */`)
        }
        return def
    }

    private processProperties(cls: GirClass, localNames: LocalNames, propertyNames: string[]): string[] {
        const def: string[] = []
        if (cls.property) {
            for (const p of cls.property) {
                const [desc, name, origName] = this.getProperty(p)
                const [aDesc, added] = this.checkName(desc, name, localNames)
                if (added) {
                    if (origName) propertyNames.push(origName)
                    def.push(...aDesc)
                } else if (name && !propertyNames.includes(name)) {
                    const warn = `${name} property clashes with an inherited method`
                    this.log.warn(`${cls._fullSymName}.${warn}`)
                    def.push(`${TemplateProcessor.generateIndent(1)}// ${warn}`)
                }
            }
        }
        if (def.length) {
            def.unshift(`    /* Properties of ${cls._fullSymName} */`)
        }
        return def
    }

    /**
     * Instance methods
     * @param cls
     * @param localNames
     */
    private processMethods(cls: GirClass, localNames: LocalNames): string[] {
        const def: string[] = []
        if (cls.method) {
            for (const func of cls.method) {
                const [desc, name] = this.getFunction(func, '    ')
                def.push(...this.checkName(desc, name, localNames)[0])
            }
        }
        if (def.length) {
            def.unshift(`    /* Methods of ${cls._fullSymName} */`)
        }
        return def
    }

    private exportOverloadableMethods(fnMap: FunctionMap) {
        const def: string[] = []
        for (const f of fnMap.values()) {
            if (f) def.push(...f)
        }
        return def
    }

    /**
     * Instance methods, vfunc_ prefix
     * @param cls
     */
    private processVirtualMethods(cls: GirClass): string[] {
        const fnMap = this.processOverloadableMethods(cls, (e) => {
            let methods = (e['virtual-method'] || []).map((f) => {
                const desc = this.getFunction(f, '    ', 'vfunc_')
                return desc
            })
            methods = methods.filter((f) => f[1] != null)
            return methods
        })
        const def = this.exportOverloadableMethods(fnMap)
        if (def.length) {
            def.unshift(`    /* Virtual methods of ${cls._fullSymName} */`)
        }
        return def
    }

    private processSignals(cls: GirClass, clsName: string): string[] {
        const def: string[] = []
        const signals = cls['glib:signal']
        if (signals) {
            for (const s of signals) def.push(...this.getSignalFunc(s, clsName))
        }
        if (def.length) {
            const ofCls = this.config.inheritance ? '' : `of ${cls._fullSymName} `
            def.unshift(`    /* Signals ${ofCls}*/`)
        }
        return def
    }

    /**
     * Some classes implement interfaces which are also implemented by a superclass
     * and we need to exclude those in some circumstances
     * @param cls
     * @param iface
     */
    private interfaceIsDuplicate(cls: GirClass, iface: GirClass | string): boolean {
        if (typeof iface !== 'string') {
            if (!iface._fullSymName) return false
            iface = iface._fullSymName
        }
        let rpt = false
        let bottom = true
        this.traverseInheritanceTree(cls, (sub) => {
            if (rpt) return
            if (bottom) {
                bottom = false
                return
            }
            this.forEachInterface(
                sub,
                (e) => {
                    if (rpt) return
                    if (e._fullSymName === iface) {
                        rpt = true
                    }
                },
                true,
            )
        })
        return rpt
    }

    private getStaticConstructors(
        e: GirClass,
        name: string,
        filter?: (funcName: string) => boolean,
    ): FunctionDescription[] {
        const funcs = e['constructor']
        if (!Array.isArray(funcs)) return [[[], null]]
        let ctors = funcs.map((f) => {
            return this.getConstructorFunction(name, f, '    static ', undefined)
        })
        if (filter) ctors = ctors.filter(([, funcName]) => funcName && filter(funcName))
        return ctors
    }

    private isGtypeStructFor(e: GirClass, rec: GirClass) {
        const isFor = rec.$['glib:is-gtype-struct-for']
        return isFor && isFor == e.$.name
    }

    /**
     * Some class/static methods are defined in a separate record which is not
     * exported, but the methods are available as members of the JS constructor.
     * In gjs one can use an instance of the object, a JS constructor or a GType
     * as the methods' instance-parameter.
     * @see https://discourse.gnome.org/t/using-class-methods-like-gtk-widget-class-get-css-name-from-gjs/4001
     * @param girClass
     */
    private getClassMethods(girClass: GirClass): FunctionDescription[] {
        if (!girClass.$.name) return []
        const mod = girClass._module || this
        const fName = girClass.$.name + 'Class'
        let rec = mod.ns.record?.find((r) => r.$.name == fName)
        if (!rec || !this.isGtypeStructFor(girClass, rec)) {
            rec = mod.ns.record?.find((r) => this.isGtypeStructFor(girClass, r))
            fName == rec?.$.name
        }
        if (!rec) return []
        const methods = rec.method || []
        return methods.map((m) => this.getFunction(m, '    static '))
    }

    private getOtherStaticFunctions(girClass: GirClass, stat = true): FunctionDescription[] {
        const fns: FunctionDescription[] = []
        if (girClass.function) {
            for (const func of girClass.function) {
                const [desc, funcName] = this.getFunction(func, stat ? '    static ' : '    ', undefined, undefined)
                if (funcName && funcName !== 'new') fns.push([desc, funcName])
            }
        }
        return fns
    }

    private localName(name: string | GirClass) {
        let mod: GirModule
        if (typeof name !== 'string') {
            mod = name._module ? name._module : this
            name = this.transformation.transformClassName(name.$.name)
            if (mod === this) return name
            else name = mod.name + '.' + name
        }
        if (name.indexOf('.') < 0) return name
        let modName
        ;[modName, name] = name.split('.')
        if (modName != this.name) name = modName + '.' + name
        return name
    }

    private getClassDetails(girClass: GirClass): ClassDetails | null {
        if (!girClass || !girClass.$) return null
        const mod: GirModule = girClass._module ? girClass._module : this
        let name = this.transformation.transformClassName(girClass.$.name)
        let qualifiedName: string
        if (name.indexOf('.') < 0) {
            qualifiedName = mod.name + '.' + name
        } else {
            qualifiedName = name
            const split = name.split('.')
            name = split[split.length - 1]
        }

        let parentName: string | undefined = undefined
        let qualifiedParentName: string | undefined = undefined
        let localParentName: string | undefined = undefined

        if (girClass.prerequisite) {
            parentName = girClass.prerequisite[0].$.name
        } else if (girClass.$.parent) {
            parentName = girClass.$.parent
        }

        let parentModName: string
        if (parentName) {
            if (parentName.indexOf('.') < 0) {
                qualifiedParentName = mod.name + '.' + parentName
                parentModName = mod.name
            } else {
                qualifiedParentName = parentName
                const split = parentName.split('.')
                parentName = split[split.length - 1]
                parentModName = split.slice(0, split.length - 1).join('.')
            }
            localParentName = parentModName == mod.name ? parentName : qualifiedParentName
        }
        return { name, qualifiedName, parentName, qualifiedParentName, localParentName }
    }

    /**
     * See comment for addOverloadableFunctions.
     * Returns true if (a definition from) func is added to map to satisfy
     * an overload, or if it was forced
     * @param map
     * @param func
     * @param force
     * @param supName Name of superclass/interface whose methods may be hidden
     * @param subName Name of subclass potentially hiding methods
     * @param statics Whether these are static methods
     */
    private mergeOverloadableFunctions(
        map: FunctionMap,
        func: FunctionDescription,
        force = true,
        supName?: string,
        subName?: string,
        statics = false,
    ) {
        if (!func[1]) return false
        const defs = map.get(func[1])
        if (!defs) {
            if (force) map.set(func[1], func[0])
            return false
        }
        let result = false
        for (let newDef of func[0]) {
            const findMatch = () => {
                let match = false
                for (const oldDef of defs) {
                    if (this.functionSignaturesMatch(newDef, oldDef)) {
                        match = true
                        break
                    }
                }
                return match
            }
            let match = findMatch()
            // TS overloading rules seem to be different for static methods; we
            // have to provide a signature that's compatible with all overloads,
            // so we might as well just replace the overload with a cover-all
            if (!match && statics) {
                newDef = `${TemplateProcessor.generateIndent(1)}static ${func[1]}(...args: any[]): any`
                match = findMatch()
            }
            if (!match) {
                let superName = supName
                let subcName = subName
                if (!statics) {
                    if (signalMethods.includes(func[1])) superName = 'GObject.Object'
                    superName += '.prototype'
                    subcName += '.prototype'
                }
                this.log.warn(`${subcName}.${func[1]}() clashes with ${superName}.${func[1]}()`)
                const indent = TemplateProcessor.generateIndent(1)
                if (statics) defs.push(`${indent}// WARN: False overload forced by TS rules, do not use`)
                else defs.push(`${indent}// WARN: Name clash, use ${superName}.${func[1]}.call(this, ...)`)
                defs.push(newDef)
                result = true
            }
        }
        return result
    }

    /**
     * fnMap values are equivalent to the second element of a FunctionDescription.
     * If force is true, every function of funcs is added to fnMap even
     * if it doesn't already contain a function of the same name.
     * @param fnMap
     * @param funcs
     * @param force
     */
    private addOverloadableFunctions(
        fnMap: FunctionMap,
        funcs: FunctionDescription[],
        force = false,
        supName?: string,
        subName?: string,
        statics = false,
    ) {
        for (const func of funcs) {
            if (!func[1]) continue
            this.mergeOverloadableFunctions(fnMap, func, force, supName, subName, statics)
        }
    }

    /**
     * Used for <method> and <virtual-method>
     * @param cls
     * @param getMethods
     * @param statics
     * @return [FunctionMap, localNames]; localNames is a set of names
     *         which need to be checked for clashes/overloads
     */
    private processOverloadableMethods(
        girClass: GirClass,
        getMethods: (e: GirClass) => FunctionDescription[],
        statics = false,
    ): FunctionMap {
        const fnMap: FunctionMap = new Map()
        // Make sure explicit methods don't clash with signal methods
        if (!statics && girClass._fullSymName != 'GObject.Object') {
            for (const fn of signalMethods) {
                fnMap.set(fn, [])
            }
        }
        const funcs = getMethods(girClass)
        const subName = girClass._fullSymName
        this.addOverloadableFunctions(fnMap, funcs, true, subName, subName, statics)
        // Have to implement methods from cls' interfaces and overload the ones it inherits
        this.traverseInheritanceTree(girClass, (cls) => {
            if (statics) {
                const funcs = getMethods(cls)
                this.addOverloadableFunctions(fnMap, funcs, false, cls._fullSymName, subName, statics)
            } else {
                this.forEachInterfaceAndSelf(cls, (e) => {
                    const funcs = getMethods(e)
                    if (e == cls || !this.interfaceIsDuplicate(cls, e)) {
                        this.addOverloadableFunctions(fnMap, funcs, e != cls, e._fullSymName, subName, statics)
                    }
                })
            }
        })
        // If there were no clashes with the signal methods they should be removed from fnMap
        if (!statics && girClass._fullSymName != 'GObject.Object') {
            for (const fn of signalMethods) {
                if ((fnMap.get(fn)?.length || 0) <= 1) {
                    fnMap.delete(fn)
                }
            }
        }
        return fnMap
    }

    private processStaticFunctions(cls: GirClass, getter: (e: GirClass) => FunctionDescription[]): string[] {
        const fnMap = this.processOverloadableMethods(cls, getter, true)
        return this.exportOverloadableMethods(fnMap)
    }

    private generateNotifyMethods(cls: GirClass, propertyNames: string[], callbackObjectName: string): string[] {
        const def: string[] = []
        const isDerivedFromGObject = this.isDerivedFromGObject(cls)
        if (isDerivedFromGObject) {
            let prefix = 'GObject.'
            if (this.name === 'GObject') prefix = ''
            for (const prop of propertyNames) {
                def.push(
                    ...TemplateProcessor.generateGObjectSignalMethods(
                        this.config.environment,
                        prop,
                        callbackObjectName,
                        prefix,
                    ),
                )
            }
        }
        return def
    }

    private generateGeneralSignalMethods(girClass: GirClass, disconnect = false): string[] {
        return TemplateProcessor.generateGeneralSignalMethods(
            this.config.environment,
            1,
            disconnect || (this.name === 'GObject' && girClass.$.name === 'Object'),
        )
    }

    /**
     * Static methods, <constructor> and <function>
     * @param girClass
     * @param name
     */
    private getAllStaticFunctions(girClass: GirClass, name: string) {
        const stc: string[] = []

        stc.push(
            ...this.processStaticFunctions(girClass, (cls) => {
                return this.getStaticConstructors(cls, name)
            }),
        )
        // class methods and static functions have to be processed together to resolve clashes
        // eg where install_property is a static function of GtkSettings and a class method of GObject
        stc.push(
            ...this.processStaticFunctions(girClass, (cls) => {
                const fns = this.getOtherStaticFunctions(cls)
                fns.push(...this.getClassMethods(cls))
                return fns
            }),
        )

        if (stc.length > 0) {
            stc.unshift('    /* Static methods and pseudo-constructors */')
        }
        return stc
    }

    // If asInterface is true it means use the constructor interface pattern
    private generateConstructorAndStaticMethods(girClass: GirClass, name: string, asInterface: boolean): string[] {
        const def: string[] = []
        const isDerivedFromGObject = this.isDerivedFromGObject(girClass)
        const stat = asInterface ? '' : 'static '

        // JS constructor(s)
        if (isDerivedFromGObject) {
            if (asInterface) {
                def.push(`    new (config?: ${name}_ConstructProps): ${name}`)
            } else {
                def.push(`    constructor (config?: ${name}_ConstructProps)`)
            }
            def.push(`    _init (config?: ${name}_ConstructProps): void`)
        } else {
            const constructor_: GirFunction[] = (girClass['constructor'] || []) as GirFunction[]
            if (constructor_) {
                if (Array.isArray(constructor_)) {
                    for (const f of constructor_) {
                        const [desc, funcName] = this.getConstructorFunction(name, f, `    ${stat}`)
                        if (!funcName) continue
                        if (asInterface && funcName == 'new') {
                            desc[0] = desc[0].replace('new', 'new:').replace(/:[^:]+$/, ` => ${name}`)
                        }
                        def.push(...desc)
                    }
                }
            }
        }

        def.push(...this.getAllStaticFunctions(girClass, name))

        if (isDerivedFromGObject) {
            def.push(`    static $gtype: ${this.packageName === 'GObject-2.0' ? '' : 'GObject.'}Type`)
        }

        if (girClass._fullSymName && !STATIC_NAME_ALREADY_EXISTS.includes(girClass._fullSymName)) {
            // Records, classes and interfaces all have a static name
            def.push(`    static name: string`)
        }

        return def
    }

    private generateConstructPropsInterface(
        girClass: GirClass,
        name: string,
        qualifiedParentName?: string,
        localParentName?: string,
    ): string[] {
        const def: string[] = []
        const isDerivedFromGObject = this.isDerivedFromGObject(girClass)
        if (isDerivedFromGObject) {
            let ext = ' '

            if (qualifiedParentName) {
                ext = `extends ${localParentName}_ConstructProps `
            }

            def.push(`export interface ${name}_ConstructProps ${ext}{`)
            const constructPropNames = {}
            if (girClass.property) {
                for (const p of girClass.property) {
                    const [desc, name] = this.getProperty(p, true, true)
                    def.push(...this.checkName(desc, name, constructPropNames)[0])
                }
            }
            // Include props of implemented interfaces
            if (girClass.implements) {
                this.forEachInterface(girClass, (iface) => {
                    if (iface.property) {
                        for (const p of iface.property) {
                            const [desc, name] = this.getProperty(p, true, true)
                            def.push(...this.checkName(desc, name, constructPropNames)[0])
                        }
                    }
                })
            }
            def.push('}')
        }
        return def
    }

    private forEachImplementedLocalName(girClass: GirClass, callback: (name: string) => void) {
        if (girClass.implements) {
            for (const i of girClass.implements) {
                let name = i.$.name
                if (!name) continue
                let fullName
                if (name.indexOf('.') >= 0) {
                    fullName = name
                    const [mod, local] = name.split('.')
                    if (mod == this.name) name = local
                } else {
                    fullName = (this.name || '') + '.' + name
                }
                if (!this.interfaceIsDuplicate(girClass, fullName)) callback(name)
            }
        }
    }

    // TS classes implicitly have an interface with the same name so we can use
    // them in implements etc even though they're declared as classes
    private getInheritance(girClass: GirClass, localParentName?: string) {
        let inherits = localParentName ? `extends ${localParentName} ` : ''
        if (girClass.implements) {
            const impl: string[] = []
            this.forEachImplementedLocalName(girClass, (n) => impl.push(n))
            if (impl.length) inherits += `implements ${impl.join(',')} `
        }
        return inherits
    }

    private addSignalMethod(methods: FunctionDescription[], name: string, desc: string[]) {
        const old = methods.find((e) => e[1] === name)
        if (old) {
            for (const ln of desc) {
                if (!old[0].find((e) => e === ln)) {
                    old[0].push(ln)
                }
            }
        } else {
            methods.push([desc, name])
        }
    }

    private getInstanceMethods(cls: GirClass): FunctionDescription[] {
        // Some methods have the same name as properties, give priority to properties
        // by filtering out those names
        const dash = /-/g
        const propNames = new Set<string>()
        this.traverseInheritanceTree(cls, (e) => {
            this.forEachInterfaceAndSelf(e, (propSrc) => {
                for (const p of propSrc.property || []) {
                    if (p.$.name) propNames.add(p.$.name.replace(dash, '_'))
                }
            })
        })
        const methodNames = (cls.method || []).filter((m) => {
            if (propNames.has(m.$.name)) {
                return false
            }
            return m.$.name != null
        })
        const methods = methodNames.map((f) => this.getFunction(f, '    ', '')).filter((f) => f[1] != null)

        return methods
    }

    private stripParamNames(f: string, ignoreTail = false) {
        const g = f
        f = f.replace(this.commentRegExp, '')
        const lb = f.split('(', 2)
        if (lb.length < 2) console.log(`Bad function definition ${g}`)
        const rb = lb[1].split(')')
        const tail = ignoreTail ? '' : rb[rb.length - 1]
        let params = rb.slice(0, rb.length - 1).join(')')
        params = params.replace(this.paramRegExp, ':')
        params = params.replace(this.optParamRegExp, '?:')
        return `${lb[0]}(${params})${tail}`
    }

    // Returns true if the function definitions in f1 and f2 have equivalent
    // signatures
    private functionSignaturesMatch(f1: string, f2: string) {
        const comment = /^\s*\//
        if (comment.test(f1)) return comment.test(f2)
        else if (comment.test(f2)) return false
        return this.stripParamNames(f1) == this.stripParamNames(f2)
    }

    private getSignals(cls: GirClass): FunctionDescription[] {
        const signals = cls['glib:signal'] || []
        const descs: FunctionDescription[] = []
        for (const s of signals) {
            const [retType, outArrayLengthIndex] = this.getReturnType(s)
            let [params] = this.getParameters(outArrayLengthIndex, s.parameters)
            if (params.length > 0) params = ', ' + params
            const callback = `(obj: ${cls.$.name}${params}) => ${retType}`
            const signature = `(sigName: "${s.$.name}", callback: ${callback}): number`
            descs.push([[`    connect${signature}`], 'connect'])
            descs.push([[`    connect_after${signature}`], 'connect_after'])
            descs.push([[`    emit(sigName: "${s.$.name}"${params}): void`], 'emit'])
        }
        return descs
    }

    private descriptionsFromFunctions(funcs: string[]): FunctionDescription[] {
        const extractName = /^\s*(.*)\(/
        return funcs.map((f) => {
            const m = f.match(extractName)
            return [[f], m ? m[1] : null]
        })
    }

    private processSelfAndInterfaceSignals(cls: GirClass, propertyNames: string[]): string[] {
        const signals: string[] = []
        this.forEachInterfaceAndSelf(cls, (e) => {
            const clsName = this.localName(e)
            signals.push(...this.processSignals(e, clsName))
            signals.push(...this.generateNotifyMethods(e, propertyNames, clsName))
        })
        return signals
    }

    // These have to be processed together, because signals add overloads
    // for connect() etc (including property notifications) and prop names may
    // clash with method names, meaning one or the other has to be removed
    private processInstanceMethodsSignalsProperties(
        cls: GirClass,
        localNames: LocalNames,
        className: string,
    ): string[] {
        // First get inherited property names, because subclass methods that clash with them can't be declared
        const inheritedProps = new Set<string>()
        this.traverseInheritanceTree(cls, (e) => {
            if (e.property?.length) {
                for (const p of e.property) {
                    if (p.$.name) inheritedProps.add(p.$.name)
                }
            }
        })
        // Methods
        const fnMap = this.processOverloadableMethods(cls, (e) => {
            return this.getInstanceMethods(e)
        })
        // localNames has to include all methods even if they're implicitly
        // inherited and not declared in this class
        this.traverseInheritanceTree(cls, (e) => {
            this.forEachInterfaceAndSelf(e, (iface) => {
                for (const f of iface.method || []) {
                    if (f.$.name) localNames[f.$.name] = true
                }
            })
        })
        for (const fn of fnMap) {
            if (inheritedProps.has(fn[0])) {
                const warn = `${fn[0]} method(s) clash with an inherited property`
                this.log.warn(`${cls._fullSymName}.${warn}`)
                const indent = TemplateProcessor.generateIndent(1)
                fn[1] = [`${indent}// WARN: ${warn}`]
            }
        }
        const def: string[] = this.exportOverloadableMethods(fnMap)
        let sigClash = false
        let disconnect = false
        for (const fn of signalMethods) {
            if (localNames[fn]) {
                sigClash = true
                if (fn === 'disconnect') {
                    disconnect = true
                    break
                }
            }
        }
        // Properties
        const propertyNames: string[] = []
        this.forEachInterfaceAndSelf(cls, (e) => {
            def.push(...this.processProperties(e, localNames, propertyNames))
        })
        // Signals
        const signals = this.processSignals(cls, className)
        signals.push(...this.generateNotifyMethods(cls, propertyNames, className))
        if (signals.length || sigClash) {
            signals.push('    /* Generic signal methods */')
            signals.push(...this.generateGeneralSignalMethods(cls, disconnect))
        }
        def.push(...signals)
        return def
    }

    public exportEnumeration(e: GirEnumeration): string[] {
        const def: string[] = []

        if (!e || !e.$ || !this.girBool(e.$.introspectable, true)) return []

        let name = e.$.name
        // E.g. the NetworkManager-1.0 has enum names starting with 80211
        name = this.transformation.transformEnumName(name)

        def.push(`export enum ${name} {`)
        if (e.member) {
            for (const member of e.member) {
                const _name = member.$.name || member.$['glib:nick'] || member.$['c:identifier']
                if (!_name) {
                    continue
                }
                const name = this.transformation.transform('enumValue', _name)
                if (/\d/.test(name[0])) def.push(`    /* ${name} (invalid, starts with a number) */`)
                else def.push(`    ${name},`)
            }
        }
        def.push('}')
        return def
    }

    public exportConstant(girVar: GirVariable): string[] {
        const [varDesc, varName] = this.getVariable(girVar, false, false, 'constant')
        if (varName) {
            if (!this.constNames[varName]) {
                this.constNames[varName] = 1
                return [`export const ${varDesc}`]
            } else {
                this.log.warn(`The constant '${varDesc}' has already been exported`)
            }
        }
        return []
    }

    /**
     * Represents a record or GObject class or interface as a Typescript class
     * @param girClass
     * @param isAbstract
     * @param record
     */
    public exportClassInternal(girClass: GirClass, record = false, isAbstract = false): string[] {
        const def: string[] = []

        // Is this a abstract class? E.g GObject.ObjectClass is a such abstract class and required by UPowerGlib-1.0, UDisks-2.0 and others
        if (girClass.$ && girClass.$['glib:is-gtype-struct-for']) {
            isAbstract = true
        }

        const details = this.getClassDetails(girClass)
        if (!details) return []

        // eslint-disable-next-line prefer-const
        let { name, qualifiedParentName, localParentName } = details

        // Properties for construction
        def.push(...this.generateConstructPropsInterface(girClass, name, qualifiedParentName, localParentName))

<<<<<<< HEAD
        // Superclass and interfaces
        const inherits = this.config.inheritance ? this.getInheritance(girClass, localParentName) : ''

        // START CLASS
        if (isAbstract) {
            def.push(`export abstract class ${name} ${inherits}{`)
=======
        // By splitting a class into an interface and constructor we can inherit
        // all instance methods implicitly while not inheriting static methods,
        // which is just what we want
        const asInterface = this.config.inheritance && !record && !isAbstract

        // START CLASS
        if (isAbstract) {
            def.push(`export abstract class ${name} {`)
        } else if (asInterface) {
            let inherits: string[] = girClass.prerequisite?.length ?
                girClass.prerequisite.filter(p => p.$.name != undefined).map(p => p.$.name || "") : []
            inherits = inherits.map(name => {
                if (name.indexOf('.') > 0) {
                    const [mod, leaf] = name.split('.')
                    if (mod == this.name) {
                        name = leaf
                    }
                }
                return name
            })
            if (localParentName) {
                inherits.unshift(localParentName)
            }
            const ext = inherits.length ? ` extends ${inherits.join(',')}` : ""
            def.push(`export interface ${name}${ext} {`)
>>>>>>> 7c901239
        } else {
            def.push(`export class ${name} ${inherits}{`)
        }

        const localNames: LocalNames = {}

<<<<<<< HEAD
        const inheritance = this.config.inheritance
        if (inheritance) {
            def.push(...this.processInstanceMethodsSignalsProperties(girClass, localNames, name))
            def.push(...this.processVirtualMethods(girClass))
        } else {
            const propertyNames: string[] = []
=======
        // Can't export fields for GObjects because names would clash
        if (record) def.push(...this.processFields(girClass, localNames))

        if (asInterface) {
            // Properties
            def.push(...this.processProperties(girClass, localNames, propertyNames))
            // Methods
            def.push(...this.processMethods(girClass, localNames))
            // Virtual methods
            def.push(...this.processVirtualMethods(girClass))
            // Signals
            def.push(...this.processSignals(girClass, name))
        } else {
>>>>>>> 7c901239
            // Copy properties from inheritance tree
            this.traverseInheritanceTree(girClass, (cls) =>
                def.push(...this.processProperties(cls, localNames, propertyNames)),
            )
<<<<<<< HEAD
            // Copy properties from implemented interfaces
            this.forEachInterface(girClass, (cls) =>
                def.push(...this.processProperties(cls, localNames, propertyNames)),
            )
            def.push(...this.generateNotifyMethods(girClass, propertyNames, name))
=======
            // Copy properties from implemented interface
            this.forEachInterface(girClass, (cls) => def.push(...this.processProperties(cls, localNames, propertyNames)))
            // Copy fields from inheritance tree
>>>>>>> 7c901239
            this.traverseInheritanceTree(girClass, (cls) => def.push(...this.processFields(cls, localNames)))
            // Copy methods from inheritance tree
            this.traverseInheritanceTree(girClass, (cls) => def.push(...this.processMethods(cls, localNames)))
            // Copy methods from implemented interfaces
            this.forEachInterface(girClass, (cls) => def.push(...this.processMethods(cls, localNames)))
            // Copy virtual methods from inheritance tree
            this.traverseInheritanceTree(girClass, (cls) => def.push(...this.processVirtualMethods(cls)))
            // Copy signals from inheritance tree
            this.traverseInheritanceTree(girClass, (cls) => def.push(...this.processSignals(cls, name)))
            // Copy signals from implemented interfaces
            this.forEachInterface(girClass, (cls) => def.push(...this.processSignals(cls, name)))
        }
<<<<<<< HEAD
=======
        // "notify" signals for properties
        def.push(...this.generateSignalMethods(girClass, propertyNames, name))

        // If we've just created an interface we need a constructor to go with
        // it. The constructor is defined as an object with an anonymous
        // interface without inheritance, which solves the problem of static
        // method overloading, and it doesn't matter if the actual constructor
        // calls super() because this is just a mocked up representation of it
        // which doesn't affect the underlying code.
        if (asInterface) {
            def.push('}', '', `const ${name}: {`)
        }
>>>>>>> 7c901239

        // Static side, including default constructor
        def.push(...this.generateConstructorAndStaticMethods(girClass, name, asInterface))

        // END CLASS
        def.push('}')

        return def
    }

    public exportFunction(e: GirFunction): string[] {
        return this.getFunction(e, 'export function ')[0]
    }

    public exportCallback(e: GirFunction): string[] {
        if (!e || !e.$ || !this.girBool(e.$.introspectable, true)) return []

        const name = e.$.name
        const [retType, outArrayLengthIndex] = this.getReturnType(e)
        const [params] = this.getParameters(outArrayLengthIndex, e.parameters)

        const def: string[] = []
        def.push(`export interface ${name} {`)
        def.push(`    (${params}): ${retType}`)
        def.push('}')
        return def
    }

    public exportAlias(girAlias: GirAlias): string[] {
        if (!girAlias || !girAlias.$ || !this.girBool(girAlias.$.introspectable, true)) return []

        const typeName = this.typeLookupTransformed(girAlias, true)
        const name = girAlias.$.name
        return [`type ${name} = ${typeName}`]
    }

    public exportInterface(girClass: GirClass): string[] {
        return this.exportClassInternal(girClass, true)
    }

    public exportClass(girClass: GirClass): string[] {
        return this.exportClassInternal(girClass, false)
    }

    public exportJs(): void {
        const templateProcessor = new TemplateProcessor(
            {
                name: this.name,
                version: this.version,
                importName: this.importName,
            },
            this.packageName || undefined,
            this.config,
        )
        if (this.config.outdir) {
            templateProcessor.create('module.js', this.config.outdir, `${this.packageName}.js`)
        } else {
            const moduleContent = templateProcessor.load('module.js')
            this.log.log(moduleContent)
        }
    }

    public export(outStream: NodeJS.WritableStream, outputPath: string | null): void {
        const out: string[] = []

        out.push(...TemplateProcessor.generateTSDocComment(`${this.packageName}`))

        out.push('')

        const deps: string[] = this.transitiveDependencies

        // Always pull in GObject-2.0, as we may need it for e.g. GObject-2.0.type
        if (this.packageName !== 'GObject-2.0') {
            if (!Utils.find(deps, (x) => x === 'GObject-2.0')) {
                deps.push('GObject-2.0')
            }
        }

        // Add missing dependencies
        if (this.packageName === 'UnityExtras-7.0') {
            if (!Utils.find(deps, (x) => x === 'Unity-7.0')) {
                deps.push('Unity-7.0')
            }
        }
        if (this.packageName === 'UnityExtras-6.0') {
            if (!Utils.find(deps, (x) => x === 'Unity-6.0')) {
                deps.push('Unity-6.0')
            }
        }
        if (this.packageName === 'GTop-2.0') {
            if (!Utils.find(deps, (x) => x === 'GLib-2.0')) {
                deps.push('GLib-2.0')
            }
        }

        // Module dependencies as type references or imports
        if (this.config.environment === 'gjs') {
            out.push(...TemplateProcessor.generateModuleDependenciesImport('Gjs', 'Gjs', false, this.config))
        } else {
            out.push(...TemplateProcessor.generateModuleDependenciesImport('node', 'node', true, this.config))
        }
        for (const dep of deps) {
            // Don't reference yourself as a dependency
            if (this.packageName !== dep) {
                const girFilename = `${dep}.gir`
                const { name } = Utils.splitModuleName(dep)
                const depFile = Utils.findFileInDirs(this.config.girDirectories, girFilename)
                if (depFile.exists) {
                    out.push(...TemplateProcessor.generateModuleDependenciesImport(name, dep, false, this.config))
                } else {
                    out.push(`// WARN: Dependency not found: '${dep}'`)
                    this.log.error(`Dependency gir file not found: '${girFilename}'`)
                }
            }
        }

        // START Namespace
        if (this.config.buildType === 'types') {
            out.push('')
            out.push(`declare namespace ${this.name} {`)
        }

        // Newline
        out.push('')

        if (this.ns.enumeration) for (const e of this.ns.enumeration) out.push(...this.exportEnumeration(e))

        if (this.ns.bitfield) for (const e of this.ns.bitfield) out.push(...this.exportEnumeration(e))

        if (this.ns.constant) for (const e of this.ns.constant) out.push(...this.exportConstant(e))

        if (this.ns.function) for (const e of this.ns.function) out.push(...this.exportFunction(e))

        if (this.ns.callback) for (const e of this.ns.callback) out.push(...this.exportCallback(e))

        if (this.ns.interface) for (const e of this.ns.interface) out.push(...this.exportClassInternal(e))

        const templateProcessor = new TemplateProcessor(
            { name: this.name, version: this.version },
            this.packageName,
            this.config,
        )

        // Extra interfaces if a template with the module name  (e.g. '../templates/GObject-2.0.d.ts') is found
        // E.g. used for GObject-2.0 to help define GObject classes in js;
        // these aren't part of gi.
        if (templateProcessor.exists(`${this.packageName}.d.ts`)) {
            const patches = templateProcessor.load(`${this.packageName}.d.ts`)
            out.push(patches)
        }

        if (this.ns.class) for (const e of this.ns.class) out.push(...this.exportClassInternal(e, false))

        if (this.ns.record) for (const e of this.ns.record) out.push(...this.exportClassInternal(e, true))

        if (this.ns.union) for (const e of this.ns.union) out.push(...this.exportClassInternal(e, true))

        if (this.ns.alias)
            // GType is not a number in GJS
            for (const e of this.ns.alias)
                if (this.packageName !== 'GObject-2.0' || e.$.name !== 'Type') out.push(...this.exportAlias(e))

        if (this.packageName === 'GObject-2.0') out.push('export interface Type {', '    name: string', '}')

        // END Namespace
        if (this.config.buildType === 'types') {
            out.push(`}`)
        }

        // End of file
        outStream.write(out.join('\n'))

        if (outputPath) {
            templateProcessor.prettify(outputPath)
        }
    }
}<|MERGE_RESOLUTION|>--- conflicted
+++ resolved
@@ -29,8 +29,6 @@
     ClassDetails,
 } from './types'
 
-const signalMethods = ['connect', 'connect_after', 'disconnect', 'emit']
-
 /**
  * In gjs all classes have a static name property but the classes listed below already have a static name property
  */
@@ -297,15 +295,6 @@
 
         const suffix: TypeSuffix = (arr + nul) as TypeSuffix
         let fullTypeName: string | null
-<<<<<<< HEAD
-
-        if (girVar.callback?.length) {
-            fullTypeName = this.getFunction(girVar.callback[0], '', '', undefined, true)[0][0]
-            if (suffix.length) fullTypeName = '(' + fullTypeName + ')'
-        } else {
-            if (!type?.$) return 'any'
-
-=======
 
         if (girVar.callback?.length) {
             fullTypeName = this.getFunction(girVar.callback[0], '', '', undefined, true)[0][0]
@@ -314,7 +303,6 @@
         } else {
             if (!type?.$) return 'any'
 
->>>>>>> 7c901239
             if (arr) {
                 if (POD_TYPE_MAP_ARRAY(this.config.environment)[type.$.name]) {
                     return POD_TYPE_MAP_ARRAY(this.config.environment)[type.$.name] + nul
@@ -459,14 +447,6 @@
         if (parameters && parameters.length > 0) {
             const parametersArray = parameters[0].parameter || []
             // Instance parameter needs to be exposed for class methods (see comment above getClassMethods())
-<<<<<<< HEAD
-            const instanceParameter = parameters[0]['instance-parameter']
-            if (instanceParameter && instanceParameter[0]) {
-                const typeName = instanceParameter[0].type ? instanceParameter[0].type[0].$.name : undefined
-                const rec = typeName ? this.ns.record?.find((r) => r.$.name == typeName) : undefined
-                const structFor = rec?.$['glib:is-gtype-struct-for']
-                const gobject = this.name === 'GObject' || this.name === 'GLib' ? '' : 'GObject.'
-=======
             const instanceParameter = parameters[0]["instance-parameter"]
             if (instanceParameter && instanceParameter[0])
             {
@@ -474,7 +454,6 @@
                 const rec = typeName ? this.ns.record?.find((r) => r.$.name == typeName) : undefined
                 const structFor = rec?.$['glib:is-gtype-struct-for']
                 const gobject = (this.name === "GObject" || this.name === "GLib") ? '' : 'GObject.'
->>>>>>> 7c901239
                 if (structFor) {
                     // TODO: Should use of a constructor, and even of an instance, be discouraged?
                     def.push(`${instanceParameter[0].$.name}: ${structFor} | Function | ${gobject}Type`)
@@ -634,18 +613,6 @@
             retSep = ':'
         }
 
-<<<<<<< HEAD
-        let retSep: string
-        if (arrowType) {
-            prefix = ''
-            name = ''
-            retSep = ' =>'
-        } else {
-            retSep = ':'
-        }
-
-=======
->>>>>>> 7c901239
         return [[`${prefix}${name}(${params})${retSep} ${retType}`], name]
     }
 
@@ -707,11 +674,8 @@
 
             // check circular dependency
             if (typeof parentPtr?.$?.parent === 'string') {
-                let parentName = parentPtr.$.parent
-                if (parentName.indexOf('.') < 0 && parentPtr._module?.name)
-                    parentName = parentPtr._module.name + '.' + parentName
-                if (parentName === girClass._fullSymName) {
-                    this.log.warn(`Circular dependency found! Ignore next parent "${parentName}".`)
+                if (parentPtr.$.parent === girClass.$.name) {
+                    this.log.warn(`Circular dependency found! Ignore next parent "${parentPtr.$.parent}".`)
                     recursive = false
                 }
             }
@@ -811,7 +775,11 @@
         if (cls.field) {
             for (const f of cls.field) {
                 const [desc, name] = this.getVariable(f, false, false, 'field')
-                def.push(...this.checkName(desc, name, localNames)[0])
+
+                const [aDesc, added] = this.checkName(desc, name, localNames)
+                if (added) {
+                    def.push(`    ${aDesc[0]}`)
+                }
             }
         }
         if (def.length) {
@@ -828,12 +796,8 @@
                 const [aDesc, added] = this.checkName(desc, name, localNames)
                 if (added) {
                     if (origName) propertyNames.push(origName)
-                    def.push(...aDesc)
-                } else if (name && !propertyNames.includes(name)) {
-                    const warn = `${name} property clashes with an inherited method`
-                    this.log.warn(`${cls._fullSymName}.${warn}`)
-                    def.push(`${TemplateProcessor.generateIndent(1)}// ${warn}`)
-                }
+                }
+                def.push(...aDesc)
             }
         }
         if (def.length) {
@@ -861,9 +825,10 @@
         return def
     }
 
-    private exportOverloadableMethods(fnMap: FunctionMap) {
+    private exportOverloadableMethods(fnMap: FunctionMap, explicits: Set<string>) {
         const def: string[] = []
-        for (const f of fnMap.values()) {
+        for (const k of Array.from(explicits.values())) {
+            const f = fnMap.get(k)
             if (f) def.push(...f)
         }
         return def
@@ -874,7 +839,7 @@
      * @param cls
      */
     private processVirtualMethods(cls: GirClass): string[] {
-        const fnMap = this.processOverloadableMethods(cls, (e) => {
+        const [fnMap, explicits] = this.processOverloadableMethods(cls, (e) => {
             let methods = (e['virtual-method'] || []).map((f) => {
                 const desc = this.getFunction(f, '    ', 'vfunc_')
                 return desc
@@ -882,7 +847,7 @@
             methods = methods.filter((f) => f[1] != null)
             return methods
         })
-        const def = this.exportOverloadableMethods(fnMap)
+        const def = this.exportOverloadableMethods(fnMap, explicits)
         if (def.length) {
             def.unshift(`    /* Virtual methods of ${cls._fullSymName} */`)
         }
@@ -896,10 +861,22 @@
             for (const s of signals) def.push(...this.getSignalFunc(s, clsName))
         }
         if (def.length) {
-            const ofCls = this.config.inheritance ? '' : `of ${cls._fullSymName} `
-            def.unshift(`    /* Signals ${ofCls}*/`)
+            def.unshift(`    /* Signals of ${cls._fullSymName} */`)
         }
         return def
+    }
+
+    private stripParamNames(f: string, ignoreTail = false) {
+        const g = f
+        f = f.replace(this.commentRegExp, '')
+        const lb = f.split('(', 2)
+        if (lb.length < 2) console.log(`Bad function definition ${g}`)
+        const rb = lb[1].split(')')
+        const tail = ignoreTail ? '' : rb[rb.length - 1]
+        let params = rb.slice(0, rb.length - 1).join(')')
+        params = params.replace(this.paramRegExp, ':')
+        params = params.replace(this.optParamRegExp, '?:')
+        return `${lb[0]}(${params})${tail}`
     }
 
     /**
@@ -962,13 +939,12 @@
      * @see https://discourse.gnome.org/t/using-class-methods-like-gtk-widget-class-get-css-name-from-gjs/4001
      * @param girClass
      */
-    private getClassMethods(girClass: GirClass): FunctionDescription[] {
+    private getClassMethods(girClass: GirClass) {
         if (!girClass.$.name) return []
-        const mod = girClass._module || this
         const fName = girClass.$.name + 'Class'
-        let rec = mod.ns.record?.find((r) => r.$.name == fName)
+        let rec = this.ns.record?.find((r) => r.$.name == fName)
         if (!rec || !this.isGtypeStructFor(girClass, rec)) {
-            rec = mod.ns.record?.find((r) => this.isGtypeStructFor(girClass, r))
+            rec = this.ns.record?.find((r) => this.isGtypeStructFor(girClass, r))
             fName == rec?.$.name
         }
         if (!rec) return []
@@ -985,21 +961,6 @@
             }
         }
         return fns
-    }
-
-    private localName(name: string | GirClass) {
-        let mod: GirModule
-        if (typeof name !== 'string') {
-            mod = name._module ? name._module : this
-            name = this.transformation.transformClassName(name.$.name)
-            if (mod === this) return name
-            else name = mod.name + '.' + name
-        }
-        if (name.indexOf('.') < 0) return name
-        let modName
-        ;[modName, name] = name.split('.')
-        if (modName != this.name) name = modName + '.' + name
-        return name
     }
 
     private getClassDetails(girClass: GirClass): ClassDetails | null {
@@ -1042,24 +1003,23 @@
     }
 
     /**
+     * Returns true if the function definitions in f1 and f2 have equivalent signatures
+     * @param f1
+     * @param f2
+     */
+    private functionSignaturesMatch(f1: string, f2: string) {
+        return this.stripParamNames(f1) == this.stripParamNames(f2)
+    }
+
+    /**
      * See comment for addOverloadableFunctions.
      * Returns true if (a definition from) func is added to map to satisfy
-     * an overload, or if it was forced
+     * an overload, but false if it was forced
      * @param map
      * @param func
      * @param force
-     * @param supName Name of superclass/interface whose methods may be hidden
-     * @param subName Name of subclass potentially hiding methods
-     * @param statics Whether these are static methods
-     */
-    private mergeOverloadableFunctions(
-        map: FunctionMap,
-        func: FunctionDescription,
-        force = true,
-        supName?: string,
-        subName?: string,
-        statics = false,
-    ) {
+     */
+    private mergeOverloadableFunctions(map: FunctionMap, func: FunctionDescription, force = true) {
         if (!func[1]) return false
         const defs = map.get(func[1])
         if (!defs) {
@@ -1067,37 +1027,15 @@
             return false
         }
         let result = false
-        for (let newDef of func[0]) {
-            const findMatch = () => {
-                let match = false
-                for (const oldDef of defs) {
-                    if (this.functionSignaturesMatch(newDef, oldDef)) {
-                        match = true
-                        break
-                    }
-                }
-                return match
-            }
-            let match = findMatch()
-            // TS overloading rules seem to be different for static methods; we
-            // have to provide a signature that's compatible with all overloads,
-            // so we might as well just replace the overload with a cover-all
-            if (!match && statics) {
-                newDef = `${TemplateProcessor.generateIndent(1)}static ${func[1]}(...args: any[]): any`
-                match = findMatch()
+        for (const newDef of func[0]) {
+            let match = false
+            for (const oldDef of defs) {
+                if (this.functionSignaturesMatch(newDef, oldDef)) {
+                    match = true
+                    break
+                }
             }
             if (!match) {
-                let superName = supName
-                let subcName = subName
-                if (!statics) {
-                    if (signalMethods.includes(func[1])) superName = 'GObject.Object'
-                    superName += '.prototype'
-                    subcName += '.prototype'
-                }
-                this.log.warn(`${subcName}.${func[1]}() clashes with ${superName}.${func[1]}()`)
-                const indent = TemplateProcessor.generateIndent(1)
-                if (statics) defs.push(`${indent}// WARN: False overload forced by TS rules, do not use`)
-                else defs.push(`${indent}// WARN: Name clash, use ${superName}.${func[1]}.call(this, ...)`)
                 defs.push(newDef)
                 result = true
             }
@@ -1107,23 +1045,25 @@
 
     /**
      * fnMap values are equivalent to the second element of a FunctionDescription.
-     * If force is true, every function of funcs is added to fnMap even
+     * If an entry in fnMap is changed its name is added to explicits (set of names which must be declared).
+     * If force is true, every function of f2 is added to fnMap and overloads even
      * if it doesn't already contain a function of the same name.
      * @param fnMap
+     * @param explicits
      * @param funcs
      * @param force
      */
     private addOverloadableFunctions(
         fnMap: FunctionMap,
+        explicits: Set<string>,
         funcs: FunctionDescription[],
         force = false,
-        supName?: string,
-        subName?: string,
-        statics = false,
     ) {
         for (const func of funcs) {
             if (!func[1]) continue
-            this.mergeOverloadableFunctions(fnMap, func, force, supName, subName, statics)
+            if (this.mergeOverloadableFunctions(fnMap, func) || force) {
+                explicits.add(func[1])
+            }
         }
     }
 
@@ -1132,55 +1072,57 @@
      * @param cls
      * @param getMethods
      * @param statics
-     * @return [FunctionMap, localNames]; localNames is a set of names
-     *         which need to be checked for clashes/overloads
      */
     private processOverloadableMethods(
-        girClass: GirClass,
+        cls: GirClass,
         getMethods: (e: GirClass) => FunctionDescription[],
         statics = false,
-    ): FunctionMap {
+    ): [FunctionMap, Set<string>] {
         const fnMap: FunctionMap = new Map()
-        // Make sure explicit methods don't clash with signal methods
-        if (!statics && girClass._fullSymName != 'GObject.Object') {
-            for (const fn of signalMethods) {
-                fnMap.set(fn, [])
-            }
-        }
-        const funcs = getMethods(girClass)
-        const subName = girClass._fullSymName
-        this.addOverloadableFunctions(fnMap, funcs, true, subName, subName, statics)
-        // Have to implement methods from cls' interfaces and overload the ones it inherits
-        this.traverseInheritanceTree(girClass, (cls) => {
+        const explicits = new Set<string>()
+        const funcs = getMethods(cls)
+        this.addOverloadableFunctions(fnMap, explicits, funcs, true)
+        // Have to implement methods from cls' interfaces
+        this.forEachInterface(
+            cls,
+            (iface) => {
+                if (!this.interfaceIsDuplicate(cls, iface)) {
+                    const funcs = getMethods(iface)
+                    this.addOverloadableFunctions(fnMap, explicits, funcs, true)
+                }
+            },
+            false,
+        )
+        // Check for overloads among all inherited methods
+        let bottom = true
+        this.traverseInheritanceTree(cls, (e) => {
+            if (bottom) {
+                bottom = false
+                return
+            }
             if (statics) {
-                const funcs = getMethods(cls)
-                this.addOverloadableFunctions(fnMap, funcs, false, cls._fullSymName, subName, statics)
+                const funcs = getMethods(e)
+                this.addOverloadableFunctions(fnMap, explicits, funcs, false)
             } else {
-                this.forEachInterfaceAndSelf(cls, (e) => {
-                    const funcs = getMethods(e)
-                    if (e == cls || !this.interfaceIsDuplicate(cls, e)) {
-                        this.addOverloadableFunctions(fnMap, funcs, e != cls, e._fullSymName, subName, statics)
+                let self = true
+                this.forEachInterfaceAndSelf(e, (iface) => {
+                    if (self || this.interfaceIsDuplicate(cls, iface)) {
+                        const funcs = getMethods(iface)
+                        this.addOverloadableFunctions(fnMap, explicits, funcs, false)
                     }
+                    self = false
                 })
             }
         })
-        // If there were no clashes with the signal methods they should be removed from fnMap
-        if (!statics && girClass._fullSymName != 'GObject.Object') {
-            for (const fn of signalMethods) {
-                if ((fnMap.get(fn)?.length || 0) <= 1) {
-                    fnMap.delete(fn)
-                }
-            }
-        }
-        return fnMap
+        return [fnMap, explicits]
     }
 
     private processStaticFunctions(cls: GirClass, getter: (e: GirClass) => FunctionDescription[]): string[] {
-        const fnMap = this.processOverloadableMethods(cls, getter, true)
-        return this.exportOverloadableMethods(fnMap)
-    }
-
-    private generateNotifyMethods(cls: GirClass, propertyNames: string[], callbackObjectName: string): string[] {
+        const [fnMap, explicits] = this.processOverloadableMethods(cls, getter, true)
+        return this.exportOverloadableMethods(fnMap, explicits)
+    }
+
+    private generateSignalMethods(cls: GirClass, propertyNames: string[], callbackObjectName: string): string[] {
         const def: string[] = []
         const isDerivedFromGObject = this.isDerivedFromGObject(cls)
         if (isDerivedFromGObject) {
@@ -1196,16 +1138,9 @@
                     ),
                 )
             }
+            def.push(...TemplateProcessor.generateGeneralSignalMethods(this.config.environment))
         }
         return def
-    }
-
-    private generateGeneralSignalMethods(girClass: GirClass, disconnect = false): string[] {
-        return TemplateProcessor.generateGeneralSignalMethods(
-            this.config.environment,
-            1,
-            disconnect || (this.name === 'GObject' && girClass.$.name === 'Object'),
-        )
     }
 
     /**
@@ -1221,13 +1156,14 @@
                 return this.getStaticConstructors(cls, name)
             }),
         )
-        // class methods and static functions have to be processed together to resolve clashes
-        // eg where install_property is a static function of GtkSettings and a class method of GObject
         stc.push(
             ...this.processStaticFunctions(girClass, (cls) => {
-                const fns = this.getOtherStaticFunctions(cls)
-                fns.push(...this.getClassMethods(cls))
-                return fns
+                return this.getOtherStaticFunctions(cls)
+            }),
+        )
+        stc.push(
+            ...this.processStaticFunctions(girClass, (cls) => {
+                return this.getClassMethods(cls)
             }),
         )
 
@@ -1320,194 +1256,6 @@
         return def
     }
 
-    private forEachImplementedLocalName(girClass: GirClass, callback: (name: string) => void) {
-        if (girClass.implements) {
-            for (const i of girClass.implements) {
-                let name = i.$.name
-                if (!name) continue
-                let fullName
-                if (name.indexOf('.') >= 0) {
-                    fullName = name
-                    const [mod, local] = name.split('.')
-                    if (mod == this.name) name = local
-                } else {
-                    fullName = (this.name || '') + '.' + name
-                }
-                if (!this.interfaceIsDuplicate(girClass, fullName)) callback(name)
-            }
-        }
-    }
-
-    // TS classes implicitly have an interface with the same name so we can use
-    // them in implements etc even though they're declared as classes
-    private getInheritance(girClass: GirClass, localParentName?: string) {
-        let inherits = localParentName ? `extends ${localParentName} ` : ''
-        if (girClass.implements) {
-            const impl: string[] = []
-            this.forEachImplementedLocalName(girClass, (n) => impl.push(n))
-            if (impl.length) inherits += `implements ${impl.join(',')} `
-        }
-        return inherits
-    }
-
-    private addSignalMethod(methods: FunctionDescription[], name: string, desc: string[]) {
-        const old = methods.find((e) => e[1] === name)
-        if (old) {
-            for (const ln of desc) {
-                if (!old[0].find((e) => e === ln)) {
-                    old[0].push(ln)
-                }
-            }
-        } else {
-            methods.push([desc, name])
-        }
-    }
-
-    private getInstanceMethods(cls: GirClass): FunctionDescription[] {
-        // Some methods have the same name as properties, give priority to properties
-        // by filtering out those names
-        const dash = /-/g
-        const propNames = new Set<string>()
-        this.traverseInheritanceTree(cls, (e) => {
-            this.forEachInterfaceAndSelf(e, (propSrc) => {
-                for (const p of propSrc.property || []) {
-                    if (p.$.name) propNames.add(p.$.name.replace(dash, '_'))
-                }
-            })
-        })
-        const methodNames = (cls.method || []).filter((m) => {
-            if (propNames.has(m.$.name)) {
-                return false
-            }
-            return m.$.name != null
-        })
-        const methods = methodNames.map((f) => this.getFunction(f, '    ', '')).filter((f) => f[1] != null)
-
-        return methods
-    }
-
-    private stripParamNames(f: string, ignoreTail = false) {
-        const g = f
-        f = f.replace(this.commentRegExp, '')
-        const lb = f.split('(', 2)
-        if (lb.length < 2) console.log(`Bad function definition ${g}`)
-        const rb = lb[1].split(')')
-        const tail = ignoreTail ? '' : rb[rb.length - 1]
-        let params = rb.slice(0, rb.length - 1).join(')')
-        params = params.replace(this.paramRegExp, ':')
-        params = params.replace(this.optParamRegExp, '?:')
-        return `${lb[0]}(${params})${tail}`
-    }
-
-    // Returns true if the function definitions in f1 and f2 have equivalent
-    // signatures
-    private functionSignaturesMatch(f1: string, f2: string) {
-        const comment = /^\s*\//
-        if (comment.test(f1)) return comment.test(f2)
-        else if (comment.test(f2)) return false
-        return this.stripParamNames(f1) == this.stripParamNames(f2)
-    }
-
-    private getSignals(cls: GirClass): FunctionDescription[] {
-        const signals = cls['glib:signal'] || []
-        const descs: FunctionDescription[] = []
-        for (const s of signals) {
-            const [retType, outArrayLengthIndex] = this.getReturnType(s)
-            let [params] = this.getParameters(outArrayLengthIndex, s.parameters)
-            if (params.length > 0) params = ', ' + params
-            const callback = `(obj: ${cls.$.name}${params}) => ${retType}`
-            const signature = `(sigName: "${s.$.name}", callback: ${callback}): number`
-            descs.push([[`    connect${signature}`], 'connect'])
-            descs.push([[`    connect_after${signature}`], 'connect_after'])
-            descs.push([[`    emit(sigName: "${s.$.name}"${params}): void`], 'emit'])
-        }
-        return descs
-    }
-
-    private descriptionsFromFunctions(funcs: string[]): FunctionDescription[] {
-        const extractName = /^\s*(.*)\(/
-        return funcs.map((f) => {
-            const m = f.match(extractName)
-            return [[f], m ? m[1] : null]
-        })
-    }
-
-    private processSelfAndInterfaceSignals(cls: GirClass, propertyNames: string[]): string[] {
-        const signals: string[] = []
-        this.forEachInterfaceAndSelf(cls, (e) => {
-            const clsName = this.localName(e)
-            signals.push(...this.processSignals(e, clsName))
-            signals.push(...this.generateNotifyMethods(e, propertyNames, clsName))
-        })
-        return signals
-    }
-
-    // These have to be processed together, because signals add overloads
-    // for connect() etc (including property notifications) and prop names may
-    // clash with method names, meaning one or the other has to be removed
-    private processInstanceMethodsSignalsProperties(
-        cls: GirClass,
-        localNames: LocalNames,
-        className: string,
-    ): string[] {
-        // First get inherited property names, because subclass methods that clash with them can't be declared
-        const inheritedProps = new Set<string>()
-        this.traverseInheritanceTree(cls, (e) => {
-            if (e.property?.length) {
-                for (const p of e.property) {
-                    if (p.$.name) inheritedProps.add(p.$.name)
-                }
-            }
-        })
-        // Methods
-        const fnMap = this.processOverloadableMethods(cls, (e) => {
-            return this.getInstanceMethods(e)
-        })
-        // localNames has to include all methods even if they're implicitly
-        // inherited and not declared in this class
-        this.traverseInheritanceTree(cls, (e) => {
-            this.forEachInterfaceAndSelf(e, (iface) => {
-                for (const f of iface.method || []) {
-                    if (f.$.name) localNames[f.$.name] = true
-                }
-            })
-        })
-        for (const fn of fnMap) {
-            if (inheritedProps.has(fn[0])) {
-                const warn = `${fn[0]} method(s) clash with an inherited property`
-                this.log.warn(`${cls._fullSymName}.${warn}`)
-                const indent = TemplateProcessor.generateIndent(1)
-                fn[1] = [`${indent}// WARN: ${warn}`]
-            }
-        }
-        const def: string[] = this.exportOverloadableMethods(fnMap)
-        let sigClash = false
-        let disconnect = false
-        for (const fn of signalMethods) {
-            if (localNames[fn]) {
-                sigClash = true
-                if (fn === 'disconnect') {
-                    disconnect = true
-                    break
-                }
-            }
-        }
-        // Properties
-        const propertyNames: string[] = []
-        this.forEachInterfaceAndSelf(cls, (e) => {
-            def.push(...this.processProperties(e, localNames, propertyNames))
-        })
-        // Signals
-        const signals = this.processSignals(cls, className)
-        signals.push(...this.generateNotifyMethods(cls, propertyNames, className))
-        if (signals.length || sigClash) {
-            signals.push('    /* Generic signal methods */')
-            signals.push(...this.generateGeneralSignalMethods(cls, disconnect))
-        }
-        def.push(...signals)
-        return def
-    }
-
     public exportEnumeration(e: GirEnumeration): string[] {
         const def: string[] = []
 
@@ -1569,14 +1317,6 @@
         // Properties for construction
         def.push(...this.generateConstructPropsInterface(girClass, name, qualifiedParentName, localParentName))
 
-<<<<<<< HEAD
-        // Superclass and interfaces
-        const inherits = this.config.inheritance ? this.getInheritance(girClass, localParentName) : ''
-
-        // START CLASS
-        if (isAbstract) {
-            def.push(`export abstract class ${name} ${inherits}{`)
-=======
         // By splitting a class into an interface and constructor we can inherit
         // all instance methods implicitly while not inheriting static methods,
         // which is just what we want
@@ -1602,21 +1342,13 @@
             }
             const ext = inherits.length ? ` extends ${inherits.join(',')}` : ""
             def.push(`export interface ${name}${ext} {`)
->>>>>>> 7c901239
         } else {
-            def.push(`export class ${name} ${inherits}{`)
+            def.push(`export class ${name} {`)
         }
 
         const localNames: LocalNames = {}
-
-<<<<<<< HEAD
-        const inheritance = this.config.inheritance
-        if (inheritance) {
-            def.push(...this.processInstanceMethodsSignalsProperties(girClass, localNames, name))
-            def.push(...this.processVirtualMethods(girClass))
-        } else {
-            const propertyNames: string[] = []
-=======
+        const propertyNames: string[] = []
+
         // Can't export fields for GObjects because names would clash
         if (record) def.push(...this.processFields(girClass, localNames))
 
@@ -1630,22 +1362,13 @@
             // Signals
             def.push(...this.processSignals(girClass, name))
         } else {
->>>>>>> 7c901239
             // Copy properties from inheritance tree
             this.traverseInheritanceTree(girClass, (cls) =>
                 def.push(...this.processProperties(cls, localNames, propertyNames)),
             )
-<<<<<<< HEAD
-            // Copy properties from implemented interfaces
-            this.forEachInterface(girClass, (cls) =>
-                def.push(...this.processProperties(cls, localNames, propertyNames)),
-            )
-            def.push(...this.generateNotifyMethods(girClass, propertyNames, name))
-=======
             // Copy properties from implemented interface
             this.forEachInterface(girClass, (cls) => def.push(...this.processProperties(cls, localNames, propertyNames)))
             // Copy fields from inheritance tree
->>>>>>> 7c901239
             this.traverseInheritanceTree(girClass, (cls) => def.push(...this.processFields(cls, localNames)))
             // Copy methods from inheritance tree
             this.traverseInheritanceTree(girClass, (cls) => def.push(...this.processMethods(cls, localNames)))
@@ -1658,8 +1381,6 @@
             // Copy signals from implemented interfaces
             this.forEachInterface(girClass, (cls) => def.push(...this.processSignals(cls, name)))
         }
-<<<<<<< HEAD
-=======
         // "notify" signals for properties
         def.push(...this.generateSignalMethods(girClass, propertyNames, name))
 
@@ -1672,7 +1393,6 @@
         if (asInterface) {
             def.push('}', '', `const ${name}: {`)
         }
->>>>>>> 7c901239
 
         // Static side, including default constructor
         def.push(...this.generateConstructorAndStaticMethods(girClass, name, asInterface))
