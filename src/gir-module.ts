--- conflicted
+++ resolved
@@ -259,13 +259,8 @@
         }
     }
 
-<<<<<<< HEAD
-    private typeLookup(girVar: GirVariable): string {
+    private typeLookup(girVar: GirVariable, out = true): string {
         let type: GirType | null
-=======
-    private typeLookup(girVar: GirVariable, out = true): string {
-        let type: GirType
->>>>>>> 15c0563b
         let arr: TypeArraySuffix = ''
         let arrCType: string | undefined
         let nul: TypeNullableSuffix = ''
@@ -332,17 +327,10 @@
 
             fullTypeName = type.$.name
 
-<<<<<<< HEAD
-            if (typeof fullTypeName === 'string') {
-                if (FULL_TYPE_MAP(this.config.environment)[fullTypeName]) {
-                    return FULL_TYPE_MAP(this.config.environment)[fullTypeName]
-                }
-=======
         if (typeof fullTypeName === 'string') {
             if (FULL_TYPE_MAP(this.config.environment, out)[fullTypeName]) {
                 return FULL_TYPE_MAP(this.config.environment, out)[fullTypeName]
             }
->>>>>>> 15c0563b
 
                 // Fully qualify our type name if need be
                 if (!fullTypeName.includes('.')) {
