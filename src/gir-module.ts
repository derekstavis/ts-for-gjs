import TemplateProcessor from './template-processor'
import { Transformation, C_TYPE_MAP, FULL_TYPE_MAP, POD_TYPE_MAP, POD_TYPE_MAP_ARRAY } from './transformation'
import { Logger } from './logger'
import { Utils } from './utils'

import {
    GirRepository,
    GirNamespace,
    GirAlias,
    GirEnumeration,
    GirFunction,
    GirClass,
    GirVariable,
    GirArray,
    GirType,
    GirInclude,
    GirParameter,
    TypeArraySuffix,
    TypeNullableSuffix,
    TypeSuffix,
    SymTable,
    GirConstruct,
    InheritanceTable,
    ParsedGir,
    GenerateConfig,
    FunctionDescription,
    ScopedFunctionDescription,
    FunctionMap,
    LocalNames,
    ClassDetails,
} from './types'

/**
 * In gjs all classes have a static name property but the classes listed below already have a static name property
 */
export const STATIC_NAME_ALREADY_EXISTS = ['GMime.Charset', 'Camel.StoreInfo']

export const MAXIMUM_RECUSION_DEPTH = 100

export class GirModule {
    /**
     * E.g. 'Gtk'
     */
    name: string
    /**
     * E.g. '3.0'
     */
    version = '0.0'
    /**
     * E.g. 'Gtk-3.0'
     */
    packageName: string
    /**
     * E.g. 'Gtk30'
     * Is used in the generated index.d.ts, for example: `import * as Gtk30 from "./Gtk-3.0";`
     */
    importName: string
    dependencies: string[] = []
    transitiveDependencies: string[] = []
    repo: GirRepository
    ns: GirNamespace = { $: { name: '', version: '' } }
    /**
     * Used to find namespaces that are used in other modules
     */
    symTable: SymTable = {}
    patch: { [key: string]: string[] } = {}
    transformation: Transformation
    extends?: string
    log: Logger

    /**
     * To prevent constants from being exported twice, the names already exported are saved here for comparison.
     * Please note: Such a case is only known for Zeitgeist-2.0 with the constant "ATTACHMENT"
     */
    constNames: { [varName: string]: 1 } = {}

    private commentRegExp = /\/\*.*\*\//g
    private paramRegExp = /[0-9a-zA-Z_]*:/g
    private optParamRegExp = /[0-9a-zA-Z_]*\?:/g

    constructor(xml: ParsedGir, private readonly config: GenerateConfig) {
        this.repo = xml.repository

        if (!this.repo.namespace || !this.repo.namespace.length) {
            throw new Error(`Namespace not found!`)
        }
        if (this.repo.include) {
            this.dependencies = this.loadDependencies(this.repo.include)
        }
        this.ns = this.repo.namespace[0]
        this.name = this.ns.$.name
        this.version = this.ns.$.version
        this.packageName = `${this.name}-${this.version}`
        this.transformation = new Transformation(this.packageName, config)
        this.log = new Logger(config.environment, config.verbose, this.packageName || 'GirModule')
        this.importName = this.transformation.transformModuleNamespaceName(this.packageName)
    }

    private loadDependencies(girInclude: GirInclude[]): string[] {
        const dependencies: string[] = []
        for (const i of girInclude) {
            dependencies.unshift(`${i.$.name}-${i.$.version}`)
        }
        return dependencies
    }

    private annotateFunctionArguments(girFunc: GirFunction): void {
        const funcName = girFunc._fullSymName
        if (girFunc.parameters) {
            for (const girParam of girFunc.parameters) {
                if (girParam.parameter) {
                    for (const girVar of girParam.parameter) {
                        girVar._module = this
                        if (girVar.$ && girVar.$.name) {
                            girVar._fullSymName = `${funcName}.${girVar.$.name}`
                        }
                    }
                }
            }
        }
    }

    private annotateFunctionReturn(girFunc: GirFunction): void {
        const retVals: GirVariable[] | undefined = girFunc['return-value']
        if (retVals)
            for (const retVal of retVals) {
                retVal._module = this
                if (retVal.$ && retVal.$.name) {
                    retVal._fullSymName = `${girFunc._fullSymName}.${retVal.$.name}`
                }
            }
    }

    private annotateFunctions(girClass: GirClass | null, funcs: GirFunction[]): void {
        if (funcs)
            for (const func of funcs) {
                if (func.$ && func.$.name) {
                    const nsName = girClass ? girClass._fullSymName : this.name
                    func._fullSymName = `${nsName}.${func.$.name}`
                    this.annotateFunctionArguments(func)
                    this.annotateFunctionReturn(func)
                }
            }
    }

    private annotateVariables(girClass: GirClass | null, girVars?: GirVariable[]): void {
        if (girVars)
            for (const girVar of girVars) {
                const nsName = girClass ? girClass._fullSymName : this.name
                girVar._module = this
                if (girVar.$ && girVar.$.name) {
                    girVar._fullSymName = `${nsName}.${girVar.$.name}`
                }
            }
    }

    private loadTypesInternal(dict: SymTable, girConstructs?: GirConstruct[]): void {
        if (girConstructs) {
            for (const girConstruct of girConstructs) {
                if (girConstruct?.$) {
                    if ((girConstruct as GirVariable | GirFunction).$.introspectable) {
                        if (!this.girBool((girConstruct as GirVariable | GirFunction).$.introspectable, true)) continue
                    }
                    const symName = `${this.name}.${girConstruct.$.name}`
                    if (dict[symName]) {
                        this.log.warn(`Duplicate symbol: ${symName}`)
                        debugger
                    }

                    girConstruct._module = this
                    girConstruct._fullSymName = symName
                    dict[symName] = girConstruct
                }
            }
        }
    }

    public loadTypes(dict: SymTable): void {
        this.loadTypesInternal(dict, this.ns.bitfield)
        this.loadTypesInternal(dict, this.ns.callback)
        this.loadTypesInternal(dict, this.ns.class)
        this.loadTypesInternal(dict, this.ns.constant)
        this.loadTypesInternal(dict, this.ns.enumeration)
        this.loadTypesInternal(dict, this.ns.function)
        this.loadTypesInternal(dict, this.ns.interface)
        this.loadTypesInternal(dict, this.ns.record)
        this.loadTypesInternal(dict, this.ns.union)
        this.loadTypesInternal(dict, this.ns.alias)

        if (this.ns.callback) for (const func of this.ns.callback) this.annotateFunctionArguments(func)

        const girClasses = (this.ns.class ? this.ns.class : [])
            .concat(this.ns.record ? this.ns.record : [])
            .concat(this.ns.interface ? this.ns.interface : [])

        for (const girClass of girClasses) {
            girClass._module = this
            girClass._fullSymName = `${this.name}.${girClass.$.name}`
            const cons = girClass.constructor instanceof Array ? girClass.constructor : []
            this.annotateFunctions(girClass, cons)
            this.annotateFunctions(girClass, girClass.function || [])
            this.annotateFunctions(girClass, girClass.method || [])
            this.annotateFunctions(girClass, girClass['virtual-method'] || [])
            this.annotateFunctions(girClass, girClass['glib:signal'] || [])
            this.annotateVariables(girClass, girClass.property)
            this.annotateVariables(girClass, girClass.field)
        }

        if (this.ns.function) this.annotateFunctions(null, this.ns.function)

        if (this.ns.constant) this.annotateVariables(null, this.ns.constant)

        // if (this.ns.)
        // props

        this.symTable = dict
    }

    public loadInheritance(inheritanceTable: InheritanceTable): void {
        // Class hierarchy
        for (const cls of this.ns.class ? this.ns.class : []) {
            let parent: string | null = null
            if (cls.$ && cls.$.parent) parent = cls.$.parent
            if (!parent) continue
            if (!cls._fullSymName) continue

            if (parent.indexOf('.') < 0) {
                parent = this.name + '.' + parent
            }
            const clsName = cls._fullSymName

            const arr: string[] = inheritanceTable[clsName] || []
            arr.push(parent)
            inheritanceTable[clsName] = arr
        }

        // Class interface implementations
        for (const cls of this.ns.class ? this.ns.class : []) {
            if (!cls._fullSymName) continue

            const names: string[] = []

            for (const i of cls.implements ? cls.implements : []) {
                if (i.$.name) {
                    let name: string = i.$.name
                    if (name.indexOf('.') < 0) {
                        name = cls._fullSymName.substring(0, cls._fullSymName.indexOf('.') + 1) + name
                    }
                    names.push(name)
                }
            }

            if (names.length > 0) {
                const clsName = cls._fullSymName
                const arr: string[] = inheritanceTable[clsName] || []
                inheritanceTable[clsName] = arr.concat(names)
            }
        }
    }

    private typeLookup(girVar: GirVariable, out = true): string {
        let type: GirType | null
        let arr: TypeArraySuffix = ''
        let arrCType: string | undefined
        let nul: TypeNullableSuffix = ''

        const collection = girVar.array
            ? girVar.array
            : girVar.type && /^GLib.S?List$/.test(girVar.type[0].$?.name)
            ? (girVar.type as GirArray[])
            : undefined

        if (collection && collection.length > 0) {
            const typeArray = collection[0].type
            if (!typeArray || typeArray.length === 0) return 'any'
            if (collection[0].$) {
                const ea = collection[0].$
                arrCType = ea['c:type']
            }
            type = typeArray[0]
            arr = '[]'
        } else if (girVar.type) {
            type = girVar.type[0]
        } else if (girVar.callback?.length) {
            type = null
        } else {
            return 'any'
        }

        if (girVar.$) {
            const nullable = this.paramIsNullable(girVar)
            if (nullable) {
                nul = ' | null'
            }
        }

        const suffix: TypeSuffix = (arr + nul) as TypeSuffix
        let fullTypeName: string | null

        if (girVar.callback?.length) {
            fullTypeName = this.getFunction(girVar.callback[0], '', '', undefined, true)[0][0]
            if (suffix.length) fullTypeName = '(' + fullTypeName + ')'
        } else {
            if (!type?.$) return 'any'

            if (arr) {
                if (POD_TYPE_MAP_ARRAY(this.config.environment)[type.$.name]) {
                    return POD_TYPE_MAP_ARRAY(this.config.environment)[type.$.name] + nul
                }
            }

            if (POD_TYPE_MAP[type.$.name]) {
                return POD_TYPE_MAP[type.$.name] + suffix
            }

            if (!this.name) return 'any'

            let cType = type.$['c:type']
            if (!cType && arrCType) cType = arrCType

            if (cType) {
                if (C_TYPE_MAP(this.packageName, suffix)[cType]) {
                    return C_TYPE_MAP(this.packageName, suffix)[cType]
                }
            }

            fullTypeName = type.$.name

            if (typeof fullTypeName === 'string') {
                if (FULL_TYPE_MAP(this.config.environment, out)[fullTypeName]) {
                    return FULL_TYPE_MAP(this.config.environment, out)[fullTypeName]
                }

                // Fully qualify our type name if need be
                if (!fullTypeName.includes('.')) {
                    // eslint-disable-next-line @typescript-eslint/no-this-alias
                    let mod: GirModule = this
                    if (girVar._module) mod = girVar._module
                    fullTypeName = `${mod.name}.${type.$.name}`
                }
            }

            if (!fullTypeName || !this.symTable[fullTypeName]) {
                this.log.warn(`Could not find type '${fullTypeName}' for '${girVar.$.name}'`)
                return ('any' + arr) as 'any' | 'any[]'
            }

            if (fullTypeName.indexOf(this.name + '.') === 0) {
                const ret = fullTypeName.substring(this.name.length + 1)
                // this.log.warn(`Rewriting ${fullTypeName} to ${ret} + ${suffix} -- ${this.name} -- ${girVar._module}`)
                const result = ret + suffix
                return result
            }
        }

        return fullTypeName + suffix
    }

    /**
     * E.g. replaces something like `NetworkManager.80211ApFlags` with `NetworkManager.TODO_80211ApFlags`
     * @param girVar
     */
    private typeLookupTransformed(girVar: GirVariable, out = true): string {
        let names = this.typeLookup(girVar, out).split('.')
        names = names.map((name) => this.transformation.transformTypeName(name))
        return names.join('.')
    }

    private girBool(e: string | undefined, defaultVal = false): boolean {
        if (e) {
            if (parseInt(e) === 0) return false
            return true
        }
        return defaultVal
    }

    private getReturnType(func: GirFunction): [string, number] {
        let returnType = 'void'
        let outArrayLengthIndex = -1

        const returnVal = func['return-value'] ? func['return-value'][0] : null
        if (returnVal) {
            returnType = this.typeLookupTransformed(returnVal, true)
            outArrayLengthIndex =
                returnVal.array && returnVal.array[0].$?.length ? Number(returnVal.array[0].$.length) : -1
        }

        return [returnType, outArrayLengthIndex] as [string, number]
    }

    private arrayLengthIndexLookup(param: GirVariable): number {
        if (!param.array) return -1

        const arr: GirArray = param.array[0]
        if (!arr.$) return -1

        if (arr.$.length) {
            return parseInt(arr.$.length)
        }

        return -1
    }

    private closureDataIndexLookup(param: GirVariable): number {
        if (!param.$.closure) return -1

        return parseInt(param.$.closure)
    }

    private destroyDataIndexLookup(param: GirVariable): number {
        if (!param.$.destroy) return -1

        return parseInt(param.$.destroy)
    }

    private processParams(
        parametersArray: GirVariable[],
        skip: GirVariable[],
        getIndex: (param: GirVariable) => number,
    ): void {
        for (const param of parametersArray as GirVariable[]) {
            const index = getIndex(param)
            if (index < 0) continue
            if (index >= parametersArray.length) continue
            skip.push(parametersArray[index])
        }
    }

    /**
     * Checks if the parameter is nullable or optional.
     * TODO Check if it makes sence to split this in `paramIsNullable` and `paramIsOptional`
     *
     * @param param Param to test
     *
     * @author realh
     * @see https://github.com/realh/ts-for-gjs/commit/e4bdba8d4ca279dfa4abbca413eaae6ecc6a81f8
     */
    private paramIsNullable(param: GirVariable): boolean {
        const a = param.$
        return a && (this.girBool(a.nullable) || this.girBool(a['allow-none']) || this.girBool(a.optional))
    }

    private getParameters(outArrayLengthIndex: number, parameters?: GirParameter[]): [string, string[]] {
        const def: string[] = []
        const outParams: string[] = []

        if (parameters && parameters.length > 0) {
            const parametersArray = parameters[0].parameter || []
            // Instance parameter needs to be exposed for class methods (see comment above getClassMethods())
            const instanceParameter = parameters[0]['instance-parameter']
            if (instanceParameter && instanceParameter[0]) {
                const typeName = instanceParameter[0].type ? instanceParameter[0].type[0].$.name : undefined
                const rec = typeName ? this.ns.record?.find((r) => r.$.name == typeName) : undefined
                const structFor = rec?.$['glib:is-gtype-struct-for']
                const gobject = this.name === 'GObject' || this.name === 'GLib' ? '' : 'GObject.'
                if (structFor) {
                    // TODO: Should use of a constructor, and even of an instance, be discouraged?
                    def.push(`${instanceParameter[0].$.name}: ${structFor} | Function | ${gobject}Type`)
                }
            }
            if (parametersArray.length) {
                const skip = outArrayLengthIndex === -1 ? [] : [parametersArray[outArrayLengthIndex]]

                this.processParams(parametersArray, skip, this.arrayLengthIndexLookup)
                this.processParams(parametersArray, skip, this.closureDataIndexLookup)
                this.processParams(parametersArray, skip, this.destroyDataIndexLookup)

                for (const param of parametersArray as GirVariable[]) {
                    if (skip.indexOf(param) !== -1) {
                        continue
                    }
                    const paramName = this.transformation.transformParameterName(param.$.name || '-', false)
                    const optDirection = param.$.direction
                    const out = optDirection === 'out' || optDirection == 'inout'
                    // I think it's safest to force inout params to have the
                    // same type for in and out
                    const paramType = this.typeLookupTransformed(param, out)

                    if (out) {
                        outParams.push(`/* ${paramName} */ ${paramType}`)
                        if (optDirection == 'out') continue
                    }

                    let isOptional = this.paramIsNullable(param) ? '?' : ''

                    if (isOptional === '?') {
                        const index = parametersArray.indexOf(param)
                        const following = (parametersArray as GirVariable[])
                            .slice(index)
                            .filter(() => skip.indexOf(param) === -1)
                            .filter((p) => p.$.direction !== 'out')

                        if (following.some((p) => !this.paramIsNullable(p))) {
                            isOptional = ''
                        }
                    }

                    const paramDesc = `${paramName}${isOptional}: ${paramType}`
                    def.push(paramDesc)
                }
            }
        }

        return [def.join(', '), outParams]
    }

    private getVariable(
        v: GirVariable,
        optional = false,
        allowQuotes = false,
        type: 'property' | 'constant' | 'field',
    ): FunctionDescription {
        if (!v.$.name) return [[], null]
        if (!v || !v.$ || !this.girBool(v.$.introspectable, true) || this.girBool(v.$.private)) return [[], null]

        let name = v.$.name

        switch (type) {
            case 'property':
                name = this.transformation.transformPropertyName(v.$.name, allowQuotes)
                break
            case 'constant':
                name = this.transformation.transformConstantName(v.$.name, allowQuotes)
                break
            case 'field':
                name = this.transformation.transformFieldName(v.$.name, allowQuotes)
                break
        }
        // Use the out type because in can be a union which isn't appropriate
        // for a property
        let typeName = this.typeLookupTransformed(v, true)
        const nameSuffix = optional ? '?' : ''

        typeName = this.transformation.transformTypeName(typeName)

        return [[`${name}${nameSuffix}: ${typeName}`], name]
    }

    /**
     *
     * @param v
     * @param construct construct means include the property even if it's construct-only,
     * @param optional optional means if it's construct-only it will also be marked optional (?)
     */
    private getProperty(v: GirVariable, construct = false, optional = true): [string[], string | null, string | null] {
        if (this.girBool(v.$['construct-only']) && !construct) return [[], null, null]
        if (!this.girBool(v.$.writable) && construct) return [[], null, null]
        if (this.girBool(v.$.private)) return [[], null, null]

        const propPrefix = this.girBool(v.$.writable) ? '' : 'readonly '
        const [propDesc, propName] = this.getVariable(v, construct && optional, true, 'property')
        let origName: string | null = null

        if (!propName) return [[], null, null]

        if (v.$.name) {
            // TODO does that make sense here? This also changes the signal names
            origName = this.transformation.transformTypeName(v.$.name)
        }

        return [[`    ${propPrefix}${propDesc}`], propName, origName]
    }

    private getFunction(
        e: GirFunction,
        prefix: string,
        funcNamePrefix = '',
        overrideReturnType?: string,
        arrowType = false,
    ): FunctionDescription {
        if (!e || !e.$ || !this.girBool(e.$.introspectable, true) || e.$['shadowed-by']) return [[], null]

        const patch = e._fullSymName ? this.patch[e._fullSymName] : []
        let name = e.$.name
        // eslint-disable-next-line prefer-const
        let [retType, outArrayLengthIndex] = this.getReturnType(e)

        const [params, outParams] = this.getParameters(outArrayLengthIndex, e.parameters)

        if (e.$['shadows']) {
            name = e.$['shadows']
        }

        if (funcNamePrefix) name = funcNamePrefix + name

        if (patch && patch.length === 1) return [patch, null]

        // Function name transformation by environment
        name = this.transformation.transformFunctionName(name)

        if (patch && patch.length === 2) return [[`${prefix}${funcNamePrefix}${patch[patch.length - 1]}`], name]

        const retTypeIsVoid = retType === 'void'

        if (overrideReturnType) {
            retType = overrideReturnType
        } else if (outParams.length + (retTypeIsVoid ? 0 : 1) > 1) {
            if (!retTypeIsVoid) {
                outParams.unshift(`/* returnType */ ${retType}`)
            }
            const retDesc = outParams.join(', ')
            retType = `[ ${retDesc} ]`
        } else if (outParams.length === 1 && retTypeIsVoid) {
            retType = outParams[0]
        }
        let retSep: string
        if (arrowType) {
            prefix = ''
            name = ''
            retSep = ' =>'
        } else {
            retSep = ':'
        }

        return [[`${prefix}${name}(${params})${retSep} ${retType}`], name]
    }

    private getConstructorFunction(
        name: string,
        e: GirFunction,
        prefix: string,
        funcNamePrefix = '',
    ): FunctionDescription {
        // eslint-disable-next-line prefer-const
        let [desc, funcName] = this.getFunction(e, prefix, funcNamePrefix, name)

        if (!funcName) return [[], null]

        return [desc, funcName]
    }

    private getSignalFunc(e: GirFunction, clsName: string): string[] {
        const sigName = this.transformation.transform('signalName', e.$.name)
        const [retType, outArrayLengthIndex] = this.getReturnType(e)
        const [params] = this.getParameters(outArrayLengthIndex, e.parameters)
        const paramComma = params.length > 0 ? ', ' : ''

        return TemplateProcessor.generateSignalMethods(
            this.config.environment,
            sigName,
            clsName,
            paramComma,
            params,
            retType,
        )
    }

    private traverseInheritanceTree(
        girClass: GirClass,
        callback: (girClass: GirClass) => void,
        depth = 0,
        recursive = true,
    ): void {
        const details = this.getClassDetails(girClass)
        if (!details) return
        const { parentName, qualifiedParentName } = details

        let parentPtr: GirClass | null = null
        let name = girClass.$.name

        if (name.indexOf('.') < 0) {
            name = this.name + '.' + name
        }

        if (parentName && qualifiedParentName) {
            if (this.symTable[qualifiedParentName]) {
                parentPtr = (this.symTable[qualifiedParentName] as GirClass | null) || null
            }

            if (!parentPtr && parentName == 'Object') {
                parentPtr = (this.symTable['GObject.Object'] as GirClass) || null
            }

            // check circular dependency
            if (typeof parentPtr?.$?.parent === 'string') {
                if (parentPtr.$.parent === girClass.$.name) {
                    this.log.warn(`Circular dependency found! Ignore next parent "${parentPtr.$.parent}".`)
                    recursive = false
                }
            }

            // this.log.log(
            //     `[traverseInheritanceTree] (depth: ${depth}) ${girClass.$.name} : ${parentName} : ${parent?.$?.parent}`,
            // )
        }

        callback(girClass)

        if (depth >= MAXIMUM_RECUSION_DEPTH) {
            this.log.warn(`Maximum recursion depth of ${MAXIMUM_RECUSION_DEPTH} reached for "${girClass.$.name}"`)
        } else {
            if (parentPtr && recursive && depth <= MAXIMUM_RECUSION_DEPTH) {
                this.traverseInheritanceTree(parentPtr, callback, ++depth, recursive)
            }
        }
    }

    private forEachInterface(
        girClass: GirClass,
        callback: (cls: GirClass) => void,
        recurseObjects = false,
        dups = {},
    ): void {
        for (const { $ } of girClass.implements || []) {
            let name = $.name as string

            if (name.indexOf('.') < 0) {
                name = this.name + '.' + name
            }
            if (Object.prototype.hasOwnProperty.call(dups, name)) {
                continue
            }
            dups[name] = true
            const iface: GirClass | null = this.symTable[name] as GirClass | null

            if (iface) {
                callback(iface)
                this.forEachInterface(iface, callback, recurseObjects, dups)
            }
        }
        if (girClass.prerequisite) {
            let parentName = girClass.prerequisite[0].$.name
            if (!parentName) {
                return
            }
            if (parentName.indexOf('.') < 0) {
                parentName = this.name + '.' + parentName
            }
            if (Object.prototype.hasOwnProperty.call(dups, parentName)) return
            const parentPtr = this.symTable[parentName]
            if (parentPtr && ((parentPtr as GirClass).prerequisite || recurseObjects)) {
                // iface's prerequisite is also an interface, or it's
                // a class and we also want to recurse classes
                callback(parentPtr as GirClass)
                this.forEachInterface(parentPtr as GirClass, callback, recurseObjects, dups)
            }
        }
    }

    private forEachInterfaceAndSelf(e: GirClass, callback: (cls: GirClass) => void) {
        callback(e)
        this.forEachInterface(e, callback)
    }

    private isDerivedFromGObject(girClass: GirClass): boolean {
        let ret = false
        this.traverseInheritanceTree(girClass, (cls) => {
            if (cls._fullSymName === 'GObject.Object') {
                ret = true
            }
        })
        return ret
    }

    private checkName(desc: string[], name: string | null, localNames: LocalNames): [string[], boolean] {
        if (!desc || desc.length === 0) return [[], false]

        if (!name) {
            // this.log.error(`No name for ${desc}`)
            return [[], false]
        }

        if (localNames[name]) {
            // this.log.warn(`Name ${name} already defined (${desc})`)
            return [[], false]
        }

        localNames[name] = true
        return [desc, true]
    }

    private processFields(cls: GirClass, localNames: LocalNames): string[] {
        const def: string[] = []
        if (cls.field) {
            for (const f of cls.field) {
                const [desc, name] = this.getVariable(f, false, false, 'field')

                const [aDesc, added] = this.checkName(desc, name, localNames)
                if (added) {
                    def.push(`    ${aDesc[0]}`)
                }
            }
        }
        if (def.length) {
            def.unshift(`    /* Fields of ${cls._fullSymName} */`)
        }
        return def
    }

    private processProperties(cls: GirClass, localNames: LocalNames, propertyNames: string[]): string[] {
        const def: string[] = []
        if (cls.property) {
            for (const p of cls.property) {
                const [desc, name, origName] = this.getProperty(p)
                const [aDesc, added] = this.checkName(desc, name, localNames)
                if (added) {
                    if (origName) propertyNames.push(origName)
                }
                def.push(...aDesc)
            }
        }
        if (def.length) {
            def.unshift(`    /* Properties of ${cls._fullSymName} */`)
        }
        return def
    }

    private processNamedMethods(cls: GirClass, localNames: LocalNames): ScopedFunctionDescription[] {
        const def: ScopedFunctionDescription[] = []
        if (cls.method) {
            for (const func of cls.method) {
                const [desc, name] = this.getFunction(func, '    ')
                const checked = this.checkName(desc, name, localNames)
                if (checked)
                    def.push([checked[0], name, cls._fullSymName || null])
            }
        }
        return def
    }

    /**
     * Instance methods
     * @param cls
     * @param localNames
     */
    private processMethods(cls: GirClass, localNames: LocalNames): string[] {
        const def: string[] = []
        if (cls.method) {
            for (const func of cls.method) {
                const [desc, name] = this.getFunction(func, '    ')
                def.push(...this.checkName(desc, name, localNames)[0])
            }
        }
        if (def.length) {
            def.unshift(`    /* Methods of ${cls._fullSymName} */`)
        }
        return def
    }

    /**
     * Instance methods, vfunc_ prefix
     * @param cls
     */
    private processVirtualMethods(cls: GirClass): string[] {
        const def: string[] = []
        for (const f of cls['virtual-method'] || []) {
            const desc = this.getFunction(f, '    ', 'vfunc_')
            def.push(...desc[0])
        }
        if (def.length) {
            def.unshift(`    /* Virtual methods of ${cls._fullSymName} */`)
        }
        return def
    }

    private processSignals(cls: GirClass, clsName: string): string[] {
        const def: string[] = []
        const signals = cls['glib:signal']
        if (signals) {
            for (const s of signals) def.push(...this.getSignalFunc(s, clsName))
        }
        if (def.length) {
            def.unshift(`    /* Signals of ${cls._fullSymName} */`)
        }
        return def
    }

    private stripParamNames(f: string, ignoreTail = false) {
        const g = f
        f = f.replace(this.commentRegExp, '')
        const lb = f.split('(', 2)
        if (lb.length < 2) console.log(`Bad function definition ${g}`)
        const rb = lb[1].split(')')
        const tail = ignoreTail ? '' : rb[rb.length - 1]
        let params = rb.slice(0, rb.length - 1).join(')')
        params = params.replace(this.paramRegExp, ':')
        params = params.replace(this.optParamRegExp, '?:')
        return `${lb[0]}(${params})${tail}`
    }

    /**
     * Some classes implement interfaces which are also implemented by a superclass
     * and we need to exclude those in some circumstances
     * @param cls
     * @param iface
     */
    private interfaceIsDuplicate(cls: GirClass, iface: GirClass | string): boolean {
        if (typeof iface !== 'string') {
            if (!iface._fullSymName) return false
            iface = iface._fullSymName
        }
        let rpt = false
        let bottom = true
        this.traverseInheritanceTree(cls, (sub) => {
            if (rpt) return
            if (bottom) {
                bottom = false
                return
            }
            this.forEachInterface(
                sub,
                (e) => {
                    if (rpt) return
                    if (e._fullSymName === iface) {
                        rpt = true
                    }
                },
                true,
            )
        })
        return rpt
    }

    private getStaticConstructors(
        e: GirClass,
        name: string,
        stat: 'static ' | '',
        filter?: (funcName: string) => boolean,
    ): FunctionDescription[] {
        const funcs = e['constructor']
        if (!Array.isArray(funcs)) return [[[], null]]
        let ctors = funcs.map((f) => {
            return this.getConstructorFunction(name, f, `    ${stat}`, undefined)
        })
        if (filter) ctors = ctors.filter(([, funcName]) => funcName && filter(funcName))
        return ctors
    }

    private isGtypeStructFor(e: GirClass, rec: GirClass) {
        const isFor = rec.$['glib:is-gtype-struct-for']
        return isFor && isFor == e.$.name
    }

    /**
     * Some class/static methods are defined in a separate record which is not
     * exported, but the methods are available as members of the JS constructor.
     * In gjs one can use an instance of the object, a JS constructor or a GType
     * as the methods' instance-parameter.
     * @see https://discourse.gnome.org/t/using-class-methods-like-gtk-widget-class-get-css-name-from-gjs/4001
     * @param girClass
     */
    private getClassMethods(girClass: GirClass, stat: 'static ' | '') {
        if (!girClass.$.name) return []
        const fName = girClass.$.name + 'Class'
        let rec = this.ns.record?.find((r) => r.$.name == fName)
        if (!rec || !this.isGtypeStructFor(girClass, rec)) {
            rec = this.ns.record?.find((r) => this.isGtypeStructFor(girClass, r))
            fName == rec?.$.name
        }
        if (!rec) return []
        const methods = rec.method || []
        return methods.map((m) => this.getFunction(m, `    ${stat}`))
    }

    private getOtherStaticFunctions(
        girClass: GirClass,
        stat: 'static ' | '',
    ): FunctionDescription[] {
        const fns: FunctionDescription[] = []
        if (girClass.function) {
            for (const func of girClass.function) {
                const [desc, funcName] = this.getFunction(func, `    ${stat}`, undefined, undefined)
                if (funcName && funcName !== 'new') fns.push([desc, funcName])
            }
        }
        return fns
    }

    private getClassDetails(girClass: GirClass): ClassDetails | null {
        if (!girClass || !girClass.$) return null
        const mod: GirModule = girClass._module ? girClass._module : this
        let name = this.transformation.transformClassName(girClass.$.name)
        let qualifiedName: string
        if (name.indexOf('.') < 0) {
            qualifiedName = mod.name + '.' + name
        } else {
            qualifiedName = name
            const split = name.split('.')
            name = split[split.length - 1]
        }

        let parentName: string | undefined = undefined
        let qualifiedParentName: string | undefined = undefined
        let localParentName: string | undefined = undefined

        if (girClass.prerequisite) {
            parentName = girClass.prerequisite[0].$.name
        } else if (girClass.$.parent) {
            parentName = girClass.$.parent
        }

        let parentModName: string
        if (parentName) {
            if (parentName.indexOf('.') < 0) {
                qualifiedParentName = mod.name + '.' + parentName
                parentModName = mod.name
            } else {
                qualifiedParentName = parentName
                const split = parentName.split('.')
                parentName = split[split.length - 1]
                parentModName = split.slice(0, split.length - 1).join('.')
            }
            localParentName = parentModName == mod.name ? parentName : qualifiedParentName
        }
        return { name, qualifiedName, parentName, qualifiedParentName, localParentName }
    }

    /**
     * Returns true if the function definitions in f1 and f2 have equivalent signatures
     * @param f1
     * @param f2
     */
    private functionSignaturesMatch(f1: string, f2: string) {
        return this.stripParamNames(f1) == this.stripParamNames(f2)
    }

    private processStaticFunctions(cls: GirClass, getter: (e: GirClass) => FunctionDescription[]): string[] {
        const descs = getter(cls)
        const defs: string[] = []
        for (const f of descs) {
            defs.push(...f[0])
        }
        return defs
    }

    private generateSignalMethods(cls: GirClass, propertyNames: string[], callbackObjectName: string): string[] {
        const def: string[] = []
        const isDerivedFromGObject = this.isDerivedFromGObject(cls)
        if (isDerivedFromGObject) {
            let prefix = 'GObject.'
            if (this.name === 'GObject') prefix = ''
            for (const prop of propertyNames) {
                def.push(
                    ...TemplateProcessor.generateGObjectSignalMethods(
                        this.config.environment,
                        prop,
                        callbackObjectName,
                        prefix,
                    ),
                )
            }
            def.push(...TemplateProcessor.generateGeneralSignalMethods(this.config.environment))
        }
        return def
    }

    /**
     * Static methods, <constructor> and <function>
     * @param girClass
     * @param name
     */
    private getAllStaticFunctions(
        girClass: GirClass,
        name: string,
        stat: 'static ' | '',
    ) {
        const stc: string[] = []

        stc.push(
            ...this.processStaticFunctions(girClass, (cls) => {
                return this.getStaticConstructors(cls, name, stat)
            }),
        )
        stc.push(
            ...this.processStaticFunctions(girClass, (cls) => {
                return this.getOtherStaticFunctions(cls, stat)
            }),
        )
        stc.push(
            ...this.processStaticFunctions(girClass, (cls) => {
                return this.getClassMethods(cls, stat)
            }),
        )

        if (stc.length > 0) {
            stc.unshift('    /* Static methods and pseudo-constructors */')
        }
        return stc
    }

    // If asInterface is true it means use the constructor interface pattern
    private generateConstructorAndStaticMethods(girClass: GirClass, name: string, asInterface: boolean): string[] {
        const def: string[] = []
        const isDerivedFromGObject = this.isDerivedFromGObject(girClass)
        const stat = asInterface ? '' : 'static '

        // JS constructor(s)
        if (isDerivedFromGObject) {
            if (asInterface) {
                def.push(`    new (config?: ${name}_ConstructProps): ${name}`)
            } else {
                def.push(`    constructor (config?: ${name}_ConstructProps)`)
            }
            def.push(`    _init (config?: ${name}_ConstructProps): void`)
        } else {
            const constructor_: GirFunction[] = (girClass['constructor'] || []) as GirFunction[]
            if (constructor_) {
                if (Array.isArray(constructor_)) {
                    for (const f of constructor_) {
                        const [desc, funcName] = this.getConstructorFunction(name, f, `    ${stat}`)
                        if (!funcName) continue
                        if (asInterface && funcName == 'new') {
                            desc[0] = desc[0].replace('new', 'new:').replace(/:[^:]+$/, ` => ${name}`)
                        }
                        def.push(...desc)
                    }
                }
            }
        }

        def.push(...this.getAllStaticFunctions(girClass, name, stat))

        if (isDerivedFromGObject) {
            def.push(`    ${stat} $gtype: ${this.packageName === 'GObject-2.0' ? '' : 'GObject.'}Type`)
        }

        if (girClass._fullSymName && !STATIC_NAME_ALREADY_EXISTS.includes(girClass._fullSymName)) {
            // Records, classes and interfaces all have a static name
            def.push(`    ${stat} name: string`)
        }

        return def
    }

    private generateConstructPropsInterface(
        girClass: GirClass,
        name: string,
        qualifiedParentName?: string,
        localParentName?: string,
    ): string[] {
        const def: string[] = []
        const isDerivedFromGObject = this.isDerivedFromGObject(girClass)
        if (isDerivedFromGObject) {
            let ext = ' '

            if (qualifiedParentName) {
                ext = `extends ${localParentName}_ConstructProps `
            }

            def.push(`export interface ${name}_ConstructProps ${ext}{`)
            const constructPropNames = {}
            if (girClass.property) {
                for (const p of girClass.property) {
                    const [desc, name] = this.getProperty(p, true, true)
                    def.push(...this.checkName(desc, name, constructPropNames)[0])
                }
            }
            // Include props of implemented interfaces
            if (girClass.implements) {
                this.forEachInterface(girClass, (iface) => {
                    if (iface.property) {
                        for (const p of iface.property) {
                            const [desc, name] = this.getProperty(p, true, true)
                            def.push(...this.checkName(desc, name, constructPropNames)[0])
                        }
                    }
                })
            }
            def.push('}')
        }
        return def
    }

    public exportEnumeration(e: GirEnumeration): string[] {
        const def: string[] = []

        if (!e || !e.$ || !this.girBool(e.$.introspectable, true)) return []

        let name = e.$.name
        // E.g. the NetworkManager-1.0 has enum names starting with 80211
        name = this.transformation.transformEnumName(name)

        def.push(`export enum ${name} {`)
        if (e.member) {
            for (const member of e.member) {
                const _name = member.$.name || member.$['glib:nick'] || member.$['c:identifier']
                if (!_name) {
                    continue
                }
                const name = this.transformation.transform('enumValue', _name)
                if (/\d/.test(name[0])) def.push(`    /* ${name} (invalid, starts with a number) */`)
                else def.push(`    ${name},`)
            }
        }
        def.push('}')
        return def
    }

    public exportConstant(girVar: GirVariable): string[] {
        const [varDesc, varName] = this.getVariable(girVar, false, false, 'constant')
        if (varName) {
            if (!this.constNames[varName]) {
                this.constNames[varName] = 1
                return [`export const ${varDesc}`]
            } else {
                this.log.warn(`The constant '${varDesc}' has already been exported`)
            }
        }
        return []
    }

    public processMethodsWithOverloads(girClass: GirClass, localNames: LocalNames): string[] {
        const defs: string[] = []

        // Collect inherited property names because we can't have methods with the same name
        const propertyNames: string[] = []
        this.traverseInheritanceTree(girClass, (cls) => {
            this.forEachInterfaceAndSelf(cls, (e) => {
                if (e != girClass) {
                    this.processProperties(girClass, localNames, propertyNames)
                }
            })
        })

        // Methods of girClass
        const methods = this.processNamedMethods(girClass, localNames)

        // Collate all potentially clashing inherited methods
        const fnMap: Map<string /* fn name */, Map<string /* class/iface */, string[] /* defn */>> = new Map()
        this.traverseInheritanceTree(girClass, (cls) => {
            this.forEachInterfaceAndSelf(cls, (e) => {
                const meths = this.processNamedMethods(e, {})
                for (const m of meths) {
                    if (!m[1] || !m[2]) continue
                    let subMap = fnMap.get(m[1])
                    if (!subMap) {
                        subMap = new Map()
                        fnMap.set(m[1], subMap)
                    }
                    subMap.set(m[2], m[0])
                }
            })
        })

        // Define each method and overload it if necessary to avoid clashes
        for (const meth of methods) {
            if (!meth[1]) continue
            if (Object.prototype.hasOwnProperty.call(localNames, meth[1])) {
                defs.push(`   // Skipping ${meth[1]} because it clashes with an inherited property`)
                continue
            }
            const clashes = fnMap.get(meth[1])
            if (!clashes) continue
            for (const [cls, defns] of clashes) {
                if (meth[0].length != 1 || defns.length != 1 || !this.functionSignaturesMatch(meth[0][0], defns[0])) {
                    defs.push(`   // False overload, use ${cls}.prototype.${meth[1]}.call()`)
                    defs.push(...defns)
                }
            }
        }

        if (defs.length)
            defs.unshift('    // Instance methods')
        return defs
    }

    /**
     * Represents a record or GObject class or interface as a Typescript class
     * @param girClass
     * @param isAbstract
     * @param record
     */
    public exportClassInternal(girClass: GirClass, record = false, isAbstract = false): string[] {
        const def: string[] = []

        // Is this a abstract class? E.g GObject.ObjectClass is a such abstract class and required by UPowerGlib-1.0, UDisks-2.0 and others
        if (girClass.$ && girClass.$['glib:is-gtype-struct-for']) {
            isAbstract = true
        }

        const details = this.getClassDetails(girClass)
        if (!details) return []

        // eslint-disable-next-line prefer-const
        let { name, qualifiedParentName, localParentName } = details

        // Properties for construction
        def.push(...this.generateConstructPropsInterface(girClass, name, qualifiedParentName, localParentName))

        // By splitting a class into an interface and constructor we can inherit
        // all instance methods implicitly while not inheriting static methods,
        // which is just what we want
        const asInterface = this.config.inheritance && !record && !isAbstract

        // START CLASS
        if (isAbstract) {
            def.push(`export abstract class ${name} {`)
        } else if (asInterface) {
<<<<<<< HEAD
            let inherits: string[] = girClass.prerequisite?.length
                ? girClass.prerequisite.filter((p) => p.$.name != undefined).map((p) => p.$.name || '')
                : []
            inherits = inherits.map((name) => {
=======
            let prereq = girClass.implements || []
            if (girClass.prerequisite?.length)
                prereq = prereq.concat(girClass.prerequisite)
            let inherits = prereq.filter(p => p.$.name != undefined).map(p => p.$.name || "")
            inherits = inherits.map(name => {
>>>>>>> 3d020e1b
                if (name.indexOf('.') > 0) {
                    const [mod, leaf] = name.split('.')
                    if (mod == this.name) {
                        name = leaf
                    }
                }
                return name
            })
            if (localParentName && inherits.indexOf(localParentName) < 0) {
                inherits.unshift(localParentName)
            }
<<<<<<< HEAD
            const ext = inherits.length ? ` extends ${inherits.join(',')}` : ''
=======
            const ext = inherits.length ? ` extends ${inherits.join(', ')}` : ""
>>>>>>> 3d020e1b
            def.push(`export interface ${name}${ext} {`)
        } else {
            def.push(`export class ${name} {`)
        }

        const localNames: LocalNames = {}
        const propertyNames: string[] = []

        // Can't export fields for GObjects because names would clash
        if (record) def.push(...this.processFields(girClass, localNames))

        if (asInterface) {
            // Instance methods
            def.push(...this.processMethodsWithOverloads(girClass, localNames))

            // Properties
            def.push(...this.processProperties(girClass, localNames, propertyNames))

            // Virtual methods
            def.push(...this.processVirtualMethods(girClass))
            // Signals
            def.push(...this.processSignals(girClass, name))

            // Also add generic signal methods to satisfy TS overloading
            if (girClass._fullSymName != 'GObject.Object') {
                def.push('   connect(sigName: string, callback: any): number',
                    '    connect_after(sigName: string, callback: any): number',
                    '    emit(sigName: string, ...args: any[]): void')
            }
        } else {
            // Copy properties from inheritance tree
            this.traverseInheritanceTree(girClass, (cls) =>
                def.push(...this.processProperties(cls, localNames, propertyNames)),
            )
            // Copy properties from implemented interface
            this.forEachInterface(girClass, (cls) =>
                def.push(...this.processProperties(cls, localNames, propertyNames)),
            )
            // Copy fields from inheritance tree
            this.traverseInheritanceTree(girClass, (cls) => def.push(...this.processFields(cls, localNames)))
            // Copy methods from inheritance tree
            this.traverseInheritanceTree(girClass, (cls) => def.push(...this.processMethods(cls, localNames)))
            // Copy methods from implemented interfaces
            this.forEachInterface(girClass, (cls) => def.push(...this.processMethods(cls, localNames)))
            // Copy virtual methods from inheritance tree
            this.traverseInheritanceTree(girClass, (cls) => def.push(...this.processVirtualMethods(cls)))
            // Copy signals from inheritance tree
            this.traverseInheritanceTree(girClass, (cls) => def.push(...this.processSignals(cls, name)))
            // Copy signals from implemented interfaces
            this.forEachInterface(girClass, (cls) => def.push(...this.processSignals(cls, name)))
        }
        // "notify" signals for properties
        def.push(...this.generateSignalMethods(girClass, propertyNames, name))

        // If we've just created an interface we need a constructor to go with
        // it. The constructor is defined as an object with an anonymous
        // interface without inheritance, which solves the problem of static
        // method overloading, and it doesn't matter if the actual constructor
        // calls super() because this is just a mocked up representation of it
        // which doesn't affect the underlying code.
        if (asInterface) {
            def.push('}', '', `export const ${name}: {`)
        }

        // Static side, including default constructor
        def.push(...this.generateConstructorAndStaticMethods(girClass, name, asInterface))

        // END CLASS
        def.push('}')

        return def
    }

    public exportFunction(e: GirFunction): string[] {
        return this.getFunction(e, 'export function ')[0]
    }

    public exportCallback(e: GirFunction): string[] {
        if (!e || !e.$ || !this.girBool(e.$.introspectable, true)) return []

        const name = e.$.name
        const [retType, outArrayLengthIndex] = this.getReturnType(e)
        const [params] = this.getParameters(outArrayLengthIndex, e.parameters)

        const def: string[] = []
        def.push(`export interface ${name} {`)
        def.push(`    (${params}): ${retType}`)
        def.push('}')
        return def
    }

    public exportAlias(girAlias: GirAlias): string[] {
        if (!girAlias || !girAlias.$ || !this.girBool(girAlias.$.introspectable, true)) return []

        const typeName = this.typeLookupTransformed(girAlias, true)
        const name = girAlias.$.name
        return [`type ${name} = ${typeName}`]
    }

    public exportInterface(girClass: GirClass): string[] {
        return this.exportClassInternal(girClass, true)
    }

    public exportClass(girClass: GirClass): string[] {
        return this.exportClassInternal(girClass, false)
    }

    public exportJs(): void {
        const templateProcessor = new TemplateProcessor(
            {
                name: this.name,
                version: this.version,
                importName: this.importName,
            },
            this.packageName || undefined,
            this.config,
        )
        if (this.config.outdir) {
            templateProcessor.create('module.js', this.config.outdir, `${this.packageName}.js`)
        } else {
            const moduleContent = templateProcessor.load('module.js')
            this.log.log(moduleContent)
        }
    }

    public export(outStream: NodeJS.WritableStream, outputPath: string | null): void {
        const out: string[] = []

        out.push(...TemplateProcessor.generateTSDocComment(`${this.packageName}`))

        out.push('')

        const deps: string[] = this.transitiveDependencies

        // Always pull in GObject-2.0, as we may need it for e.g. GObject-2.0.type
        if (this.packageName !== 'GObject-2.0') {
            if (!Utils.find(deps, (x) => x === 'GObject-2.0')) {
                deps.push('GObject-2.0')
            }
        }

        // Add missing dependencies
        if (this.packageName === 'UnityExtras-7.0') {
            if (!Utils.find(deps, (x) => x === 'Unity-7.0')) {
                deps.push('Unity-7.0')
            }
        }
        if (this.packageName === 'UnityExtras-6.0') {
            if (!Utils.find(deps, (x) => x === 'Unity-6.0')) {
                deps.push('Unity-6.0')
            }
        }
        if (this.packageName === 'GTop-2.0') {
            if (!Utils.find(deps, (x) => x === 'GLib-2.0')) {
                deps.push('GLib-2.0')
            }
        }

        // Module dependencies as type references or imports
        if (this.config.environment === 'gjs') {
            out.push(...TemplateProcessor.generateModuleDependenciesImport('Gjs', 'Gjs', false, this.config))
        } else {
            out.push(...TemplateProcessor.generateModuleDependenciesImport('node', 'node', true, this.config))
        }
        for (const dep of deps) {
            // Don't reference yourself as a dependency
            if (this.packageName !== dep) {
                const girFilename = `${dep}.gir`
                const { name } = Utils.splitModuleName(dep)
                const depFile = Utils.findFileInDirs(this.config.girDirectories, girFilename)
                if (depFile.exists) {
                    out.push(...TemplateProcessor.generateModuleDependenciesImport(name, dep, false, this.config))
                } else {
                    out.push(`// WARN: Dependency not found: '${dep}'`)
                    this.log.error(`Dependency gir file not found: '${girFilename}'`)
                }
            }
        }

        // START Namespace
        if (this.config.buildType === 'types') {
            out.push('')
            out.push(`declare namespace ${this.name} {`)
        }

        // Newline
        out.push('')

        if (this.ns.enumeration) for (const e of this.ns.enumeration) out.push(...this.exportEnumeration(e))

        if (this.ns.bitfield) for (const e of this.ns.bitfield) out.push(...this.exportEnumeration(e))

        if (this.ns.constant) for (const e of this.ns.constant) out.push(...this.exportConstant(e))

        if (this.ns.function) for (const e of this.ns.function) out.push(...this.exportFunction(e))

        if (this.ns.callback) for (const e of this.ns.callback) out.push(...this.exportCallback(e))

        if (this.ns.interface) for (const e of this.ns.interface) out.push(...this.exportClassInternal(e))

        const templateProcessor = new TemplateProcessor(
            { name: this.name, version: this.version },
            this.packageName,
            this.config,
        )

        // Extra interfaces if a template with the module name  (e.g. '../templates/GObject-2.0.d.ts') is found
        // E.g. used for GObject-2.0 to help define GObject classes in js;
        // these aren't part of gi.
        if (templateProcessor.exists(`${this.packageName}.d.ts`)) {
            const patches = templateProcessor.load(`${this.packageName}.d.ts`)
            out.push(patches)
        }

        if (this.ns.class) for (const e of this.ns.class) out.push(...this.exportClassInternal(e, false))

        if (this.ns.record) for (const e of this.ns.record) out.push(...this.exportClassInternal(e, true))

        if (this.ns.union) for (const e of this.ns.union) out.push(...this.exportClassInternal(e, true))

        if (this.ns.alias)
            // GType is not a number in GJS
            for (const e of this.ns.alias)
                if (this.packageName !== 'GObject-2.0' || e.$.name !== 'Type') out.push(...this.exportAlias(e))

        if (this.packageName === 'GObject-2.0') out.push('export interface Type {', '    name: string', '}')

        // END Namespace
        if (this.config.buildType === 'types') {
            out.push(`}`)
        }

        // End of file
        outStream.write(out.join('\n'))

        if (outputPath) {
            templateProcessor.prettify(outputPath)
        }
    }
}<|MERGE_RESOLUTION|>--- conflicted
+++ resolved
@@ -1286,18 +1286,11 @@
         if (isAbstract) {
             def.push(`export abstract class ${name} {`)
         } else if (asInterface) {
-<<<<<<< HEAD
-            let inherits: string[] = girClass.prerequisite?.length
-                ? girClass.prerequisite.filter((p) => p.$.name != undefined).map((p) => p.$.name || '')
-                : []
-            inherits = inherits.map((name) => {
-=======
             let prereq = girClass.implements || []
             if (girClass.prerequisite?.length)
                 prereq = prereq.concat(girClass.prerequisite)
-            let inherits = prereq.filter(p => p.$.name != undefined).map(p => p.$.name || "")
+            let inherits = prereq.filter(p => p.$.name != undefined).map(p => p.$.name || '')
             inherits = inherits.map(name => {
->>>>>>> 3d020e1b
                 if (name.indexOf('.') > 0) {
                     const [mod, leaf] = name.split('.')
                     if (mod == this.name) {
@@ -1309,11 +1302,7 @@
             if (localParentName && inherits.indexOf(localParentName) < 0) {
                 inherits.unshift(localParentName)
             }
-<<<<<<< HEAD
-            const ext = inherits.length ? ` extends ${inherits.join(',')}` : ''
-=======
-            const ext = inherits.length ? ` extends ${inherits.join(', ')}` : ""
->>>>>>> 3d020e1b
+            const ext = inherits.length ? ` extends ${inherits.join(', ')}` : ''
             def.push(`export interface ${name}${ext} {`)
         } else {
             def.push(`export class ${name} {`)
