--- conflicted
+++ resolved
@@ -2,14 +2,11 @@
 import { GirDoc } from './gir-doc'
 import { GirType } from './gir-type'
 import { GirArray } from './gir-array'
-<<<<<<< HEAD
 import { GirParameter } from './gir-parameter'
+import { GirBoolean } from './gir-boolean'
 
 // Declaring these two together is the easiest way to prevent circular
 // imports
-=======
-import { GirBoolean } from './gir-boolean'
->>>>>>> ac6f2f84
 
 export interface GirVariable extends TsForGjsExtended {
     $: {
@@ -33,23 +30,23 @@
     doc?: GirDoc[]
     type?: GirType[]
     array?: GirArray[]
-<<<<<<< HEAD
     callback?: GirFunction[]
+    varargs?: string[]
 }
 
 export interface GirFunction extends TsForGjsExtended {
     $: {
         name: string
         version?: string
-        'c-identifier'?: string
-        introspectable?: string
+        'c:identifier'?: string
+        introspectable?: GirBoolean
         'moved-to'?: string
         'shadowed-by'?: string
+        when?: 'first' | 'last'
+        detailed?: GirBoolean
+        throws?: GirBoolean
     }
     doc?: GirDoc[]
     parameters?: GirParameter[]
     'return-value'?: GirVariable[]
-=======
-    varargs?: string[]
->>>>>>> ac6f2f84
 }