--- conflicted
+++ resolved
@@ -743,18 +743,6 @@
         return [desc, funcName]
     }
 
-<<<<<<< HEAD
-    private getSignalFunc(e: GirFunction, clsName: string) {
-        let sigName = e.$.name
-        let [retType, outArrayLengthIndex] = this.getReturnType(e)
-        let [params, outParams] = this.getParameters(e.parameters, outArrayLengthIndex)
-        let paramComma = params.length > 0 ? ', ' : ''
-
-         return [`    connect(sigName: "${sigName}", callback: ((obj: ${clsName}${paramComma}${params}) => ${retType})): number`,
-            `    connect_after(sigName: "${sigName}", callback: ((obj: ${clsName}${paramComma}${params}) => ${retType})): number`,
-            `    emit(sigName: "${sigName}"${paramComma}${params}): void`
-         ]
-=======
     // 1. Signal details are provided by a GirFunction
     private getSignalFunc(e: GirFunction, clsName: string)
     // 2. Signal details are provided as signal name, target class name,
@@ -793,7 +781,6 @@
             `    connect_after(sigName: ${signal}, callback: ${callback}): number`,
             `    emit(sigName: ${signal}${emit}): void`
         ]
->>>>>>> 49dafc98
     }
 
     exportFunction(e: GirFunction) {
