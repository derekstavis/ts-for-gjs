# ts-for-gjs

[TypeScript](https://www.typescriptlang.org/) binding generator for
[GJS](https://wiki.gnome.org/Projects/Gjs) and
[node-gtk](https://github.com/romgrk/node-gtk) (in a very early stage).  Inspired by
[gir2dts](https://github.com/darkoverlordofdata/gir2dts) but re-written and
re-designed to be a more thorough TypeScript description of the [GObject
introspection](https://wiki.gnome.org/Projects/GObjectIntrospection)
interfaces.

The definitions can be used for both TypeScript or JavaScript projects.

## Install

```bash
git clone https://github.com/sammydre/ts-for-gjs
cd ts-for-gjs
npm install
npm link
```

## Usage

After you have linked this project you can use the `ts-for-gir` command in you project:

```bash
$ ts-for-gir --help  
Typescript .d.ts generator from GIR for gjs or node-gtk

VERSION
  ts-for-gir/1.0.0 linux-x64 node-v12.14.1

USAGE
  $ ts-for-gir [COMMAND]

COMMANDS
  generate  Generates .d.ts files from GIR for gjs or node-gtk
  help      display help for ts-for-gir
  list      Lists all available GIR modules
```

### Generate .d.ts files

```bash
$ ts-for-gir generate --help                                                                                                                                                       :(
Generates .d.ts files from GIR for gjs or node-gtk

USAGE
  $ ts-for-gir generate MODULES

ARGUMENTS
  MODULES  [default: *] GIR modules to load, e.g. 'Gio-2.0'. Accepts multiple modules

OPTIONS
  -b, --buildType=lib|types            [default for gjs: lib, default for node: types] Force the definitions generation type
  -e, --environments=gjs|node          [default: gjs,node] javascript environment
  -g, --girDirectories=girDirectories  [default: /usr/share/gir-1.0] GIR directory
  -h, --help                           show CLI help
  -i, --ignore=ignore                  [default: ] modules that should be ignored
  -o, --outdir=outdir                  [default: @types] directory to output to
  -p, --print                          print the output to console and create no files
  -v, --verbose                        Switch on/off the verbose mode
  --configName=configName              name of the config if you want to use a different name
  --ignoreConflicts                    Do not ask for package versions if multiple versions are found
  --pretty                             prettifies the generated .d.ts files

EXAMPLES
  # Run 'ts-for-gir generate' in your gjs or node-gtk project to generate typings for your project, pass the gir modules you need for your project
  ts-for-gir generate

  # You can also use wild cards
  ts-for-gir generate Gtk*

  # If you want to parse all of your locally installed gir modules run
  ts-for-gir generate '*'

  # Generate .d.ts. files only for gjs
  ts-for-gir generate '*' -e gjs

  # Generate .d.ts. files only for node
  ts-for-gir generate '*' -e node

  # Use a special config file
  ts-for-gir generate --configName='.ts-for-gir.gtk4.rc.js

  # Generate .d.ts. files but not for Gtk-3.0 and xrandr-1.3
  ts-for-gir generate --ignore=Gtk-3.0 xrandr-1.3
```

### List available GIR modules

```bash
$ ts-for-gir list --help
Lists all available GIR modules

USAGE
  $ ts-for-gir list MODULES

ARGUMENTS
  MODULES  [default: *] GIR modules to load, e.g. 'Gio-2.0'. Accepts multiple modules

OPTIONS
  -g, --girDirectories=girDirectories  [default: /usr/share/gir-1.0] GIR directory
  -h, --help                           show CLI help
  -i, --ignore=ignore                  [default: true] modules that should be ignored
  -v, --verbose                        Switch on/off the verbose mode
  --configName=configName              name of the config if you want to use a different name

EXAMPLES
  # Lists all available GIR modules in ./vala-girs/gir-1.0
  ts-for-gir list -g ./vala-girs/gir-1.0

  # Lists all available GIR modules in /usr/share/gir-1.0 but not Gtk-3.0 and xrandr-1.3
  ts-for-gir list --ignore=Gtk-3.0 xrandr-1.3
```

### Config

In addition to the option of passing options as a CLI flag, you can also write them in a config file.
To do that, create a new config file called `.ts-for-girrc.js` in your project root directory, like this:

```js
module.exports = {
    pretty: false,
    print: false,
    verbose: true,
    environments: ['gjs', 'node'],
    outdir: '@types',
    girDirectories: '/usr/share/gir-1.0',
    modules: ['*'],
    ignore: [],
}
```

## Examples

Run `npm run regress` or `ts-for-gir --configName='.ts-for-gir.regress.rc.js'` in the root of this project to generate the type definitons for the examples

Now open some code with an editor that understands TypeScript and see what happens, for example
[Visual Studio Code](https://code.visualstudio.com/).

```bash
code examples/gjs/browser
```

## What it's like

![screencast](screencast-01.gif)

## Development

Install GObject Introspection Repository files:

```bash
# Ubuntu 18.04
sudo apt update && sudo apt install \
    libappindicator3-dev \
    libgda-5.0-dev \
    libgirepository1.0-dev \
    libgtk-3-dev \
    libgtksourceview-3.0-dev \
    libnotify-dev \
    libsoup2.4-dev \
    libwebkit2gtk-4.0-dev
```

Generate example type definitions:

```bash
npm run regress
```

<<<<<<< HEAD
# Purpose of this fork

The original version used composition instead of inheritance, resulting in
client code often having to use casts. This was because of differences in how
function overrides work in Typescript. However, I realised that I could take
advantage of Typescript's allowing an interface to have the same name as a class
or object to solve this problem.
=======
### CLI

Run `npm link`, this is similar to `npm -g install ts-for-gir` but links to your local development repository which allows you to test your changes directly.

Now you can execute `ts-for-gir` anywhere on your system:

```bash
ts-for-gir --help
```

### Test

#### Ava

To run our [ava](https://github.com/avajs/ava) tests just run:

```bash
npm run test:girs
```

#### Test gir files

We have a test wich tries to generate the type definition files for all gir files from the [vala-girs](https://github.com/nemequ/vala-girs) repository.

Before you can run this test you need to checkout the vala-girs submodule, to do that run this in the root of ts-for-gjs:

```bash
git submodule update --init
```

Now you can run the test with

```bash
npm run test:girs
```

## Related Projects

### TypeScript Type Definitions

* [gnome-gtk](https://github.com/codejamninja/gnome-gtk) - Typescript bindings for gnome gtk
* [ts-gir](https://github.com/codejamninja/ts-gir) - Typescript bindings for GJS
* [node-gir-typedef](https://github.com/SolarLiner/node-gir-typedef) - TypeScript bindings for node-gir
* [gir2dts](https://github.com/darkoverlordofdata/gir2dts) - The project this is inspired by
* [gir-dts-generator](https://github.com/Place1/gir-dts-generator) - The project that inspired this project
* [gjs-ts](https://github.com/niagr/gjs-ts) - Typescript bindings for GJS

### Other

* [gjs-docs](https://github.com/apla/gjs-docs) - GJS documentation server written using gjs
* [node-gtk](https://github.com/romgrk/node-gtk) - GIO bindings for NodeJS
* [cgjs](https://github.com/cgjs/cgjs) - A NodeJS / CommonJS Runtime for GJS
* [jsgtk](https://github.com/WebReflection/jsgtk) - Replaced by cgjs
* [vala-girs](https://github.com/nemequ/vala-girs) - Collection of GIRs and VAPIs for the Vala toolchain
>>>>>>> f580f163
<|MERGE_RESOLUTION|>--- conflicted
+++ resolved
@@ -170,15 +170,6 @@
 npm run regress
 ```
 
-<<<<<<< HEAD
-# Purpose of this fork
-
-The original version used composition instead of inheritance, resulting in
-client code often having to use casts. This was because of differences in how
-function overrides work in Typescript. However, I realised that I could take
-advantage of Typescript's allowing an interface to have the same name as a class
-or object to solve this problem.
-=======
 ### CLI
 
 Run `npm link`, this is similar to `npm -g install ts-for-gir` but links to your local development repository which allows you to test your changes directly.
@@ -232,5 +223,4 @@
 * [node-gtk](https://github.com/romgrk/node-gtk) - GIO bindings for NodeJS
 * [cgjs](https://github.com/cgjs/cgjs) - A NodeJS / CommonJS Runtime for GJS
 * [jsgtk](https://github.com/WebReflection/jsgtk) - Replaced by cgjs
-* [vala-girs](https://github.com/nemequ/vala-girs) - Collection of GIRs and VAPIs for the Vala toolchain
->>>>>>> f580f163
+* [vala-girs](https://github.com/nemequ/vala-girs) - Collection of GIRs and VAPIs for the Vala toolchain