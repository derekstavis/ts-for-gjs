/**
 * GObject-2.0
 */

import * as GLib from './GLib'
export enum BindingFlags {
    DEFAULT,
    BIDIRECTIONAL,
    SYNC_CREATE,
    INVERT_BOOLEAN,
}
export enum ConnectFlags {
    AFTER,
    SWAPPED,
}
export enum ParamFlags {
    READABLE,
    WRITABLE,
    READWRITE,
    CONSTRUCT,
    CONSTRUCT_ONLY,
    LAX_VALIDATION,
    STATIC_NAME,
    PRIVATE,
    STATIC_NICK,
    STATIC_BLURB,
    EXPLICIT_NOTIFY,
    DEPRECATED,
}
export enum SignalFlags {
    RUN_FIRST,
    RUN_LAST,
    RUN_CLEANUP,
    NO_RECURSE,
    DETAILED,
    ACTION,
    NO_HOOKS,
    MUST_COLLECT,
    DEPRECATED,
}
export enum SignalMatchType {
    ID,
    DETAIL,
    CLOSURE,
    FUNC,
    DATA,
    UNBLOCKED,
}
export enum TypeDebugFlags {
    NONE,
    OBJECTS,
    SIGNALS,
    INSTANCE_COUNT,
    MASK,
}
export enum TypeFlags {
    ABSTRACT,
    VALUE_ABSTRACT,
}
export enum TypeFundamentalFlags {
    CLASSED,
    INSTANTIATABLE,
    DERIVABLE,
    DEEP_DERIVABLE,
}
export const PARAM_MASK:number
export const PARAM_STATIC_STRINGS:number
export const PARAM_USER_SHIFT:number
export const SIGNAL_FLAGS_MASK:number
export const SIGNAL_MATCH_MASK:number
export const TYPE_FLAG_RESERVED_ID_BIT:number
export const TYPE_FUNDAMENTAL_MAX:number
export const TYPE_FUNDAMENTAL_SHIFT:number
export const TYPE_RESERVED_BSE_FIRST:number
export const TYPE_RESERVED_BSE_LAST:number
export const TYPE_RESERVED_GLIB_FIRST:number
export const TYPE_RESERVED_GLIB_LAST:number
export const TYPE_RESERVED_USER_FIRST:number
export const VALUE_COLLECT_FORMAT_MAX_LENGTH:number
export const VALUE_NOCOPY_CONTENTS:number
export function boxed_copy(boxed_type: number, src_boxed: object): object
export function boxed_free(boxed_type: number, boxed: object): void
export function cclosure_marshal_BOOLEAN__BOXED_BOXED(closure: Closure, return_value: Value, n_param_values: number, param_values: Value, invocation_hint: object, marshal_data: object): void
export function cclosure_marshal_BOOLEAN__FLAGS(closure: Closure, return_value: Value, n_param_values: number, param_values: Value, invocation_hint: object, marshal_data: object): void
export function cclosure_marshal_STRING__OBJECT_POINTER(closure: Closure, return_value: Value, n_param_values: number, param_values: Value, invocation_hint: object, marshal_data: object): void
export function cclosure_marshal_VOID__BOOLEAN(closure: Closure, return_value: Value, n_param_values: number, param_values: Value, invocation_hint: object, marshal_data: object): void
export function cclosure_marshal_VOID__BOXED(closure: Closure, return_value: Value, n_param_values: number, param_values: Value, invocation_hint: object, marshal_data: object): void
export function cclosure_marshal_VOID__CHAR(closure: Closure, return_value: Value, n_param_values: number, param_values: Value, invocation_hint: object, marshal_data: object): void
export function cclosure_marshal_VOID__DOUBLE(closure: Closure, return_value: Value, n_param_values: number, param_values: Value, invocation_hint: object, marshal_data: object): void
export function cclosure_marshal_VOID__ENUM(closure: Closure, return_value: Value, n_param_values: number, param_values: Value, invocation_hint: object, marshal_data: object): void
export function cclosure_marshal_VOID__FLAGS(closure: Closure, return_value: Value, n_param_values: number, param_values: Value, invocation_hint: object, marshal_data: object): void
export function cclosure_marshal_VOID__FLOAT(closure: Closure, return_value: Value, n_param_values: number, param_values: Value, invocation_hint: object, marshal_data: object): void
export function cclosure_marshal_VOID__INT(closure: Closure, return_value: Value, n_param_values: number, param_values: Value, invocation_hint: object, marshal_data: object): void
export function cclosure_marshal_VOID__LONG(closure: Closure, return_value: Value, n_param_values: number, param_values: Value, invocation_hint: object, marshal_data: object): void
export function cclosure_marshal_VOID__OBJECT(closure: Closure, return_value: Value, n_param_values: number, param_values: Value, invocation_hint: object, marshal_data: object): void
export function cclosure_marshal_VOID__PARAM(closure: Closure, return_value: Value, n_param_values: number, param_values: Value, invocation_hint: object, marshal_data: object): void
export function cclosure_marshal_VOID__POINTER(closure: Closure, return_value: Value, n_param_values: number, param_values: Value, invocation_hint: object, marshal_data: object): void
export function cclosure_marshal_VOID__STRING(closure: Closure, return_value: Value, n_param_values: number, param_values: Value, invocation_hint: object, marshal_data: object): void
export function cclosure_marshal_VOID__UCHAR(closure: Closure, return_value: Value, n_param_values: number, param_values: Value, invocation_hint: object, marshal_data: object): void
export function cclosure_marshal_VOID__UINT(closure: Closure, return_value: Value, n_param_values: number, param_values: Value, invocation_hint: object, marshal_data: object): void
export function cclosure_marshal_VOID__UINT_POINTER(closure: Closure, return_value: Value, n_param_values: number, param_values: Value, invocation_hint: object, marshal_data: object): void
export function cclosure_marshal_VOID__ULONG(closure: Closure, return_value: Value, n_param_values: number, param_values: Value, invocation_hint: object, marshal_data: object): void
export function cclosure_marshal_VOID__VARIANT(closure: Closure, return_value: Value, n_param_values: number, param_values: Value, invocation_hint: object, marshal_data: object): void
export function cclosure_marshal_VOID__VOID(closure: Closure, return_value: Value, n_param_values: number, param_values: Value, invocation_hint: object, marshal_data: object): void
export function cclosure_marshal_generic(closure: Closure, return_gvalue: Value, n_param_values: number, param_values: Value, invocation_hint: object, marshal_data: object): void
export function enum_complete_type_info(g_enum_type: number, const_values: EnumValue): /* info */ TypeInfo
export function enum_get_value(enum_class: EnumClass, value: number): EnumValue
export function enum_get_value_by_name(enum_class: EnumClass, name: string): EnumValue
export function enum_get_value_by_nick(enum_class: EnumClass, nick: string): EnumValue
export function enum_register_static(name: string, const_static_values: EnumValue): number
export function flags_complete_type_info(g_flags_type: number, const_values: FlagsValue): /* info */ TypeInfo
export function flags_get_first_value(flags_class: FlagsClass, value: number): FlagsValue
export function flags_get_value_by_name(flags_class: FlagsClass, name: string): FlagsValue
export function flags_get_value_by_nick(flags_class: FlagsClass, nick: string): FlagsValue
export function flags_register_static(name: string, const_static_values: FlagsValue): number
export function gtype_get_type(): number
export function param_spec_boolean(name: string, nick: string, blurb: string, default_value: boolean, flags: ParamFlags): ParamSpec
export function param_spec_boxed(name: string, nick: string, blurb: string, boxed_type: number, flags: ParamFlags): ParamSpec
export function param_spec_char(name: string, nick: string, blurb: string, minimum: number, maximum: number, default_value: number, flags: ParamFlags): ParamSpec
export function param_spec_double(name: string, nick: string, blurb: string, minimum: number, maximum: number, default_value: number, flags: ParamFlags): ParamSpec
export function param_spec_enum(name: string, nick: string, blurb: string, enum_type: number, default_value: number, flags: ParamFlags): ParamSpec
export function param_spec_flags(name: string, nick: string, blurb: string, flags_type: number, default_value: number, flags: ParamFlags): ParamSpec
export function param_spec_float(name: string, nick: string, blurb: string, minimum: number, maximum: number, default_value: number, flags: ParamFlags): ParamSpec
export function param_spec_gtype(name: string, nick: string, blurb: string, is_a_type: number, flags: ParamFlags): ParamSpec
export function param_spec_int(name: string, nick: string, blurb: string, minimum: number, maximum: number, default_value: number, flags: ParamFlags): ParamSpec
export function param_spec_int64(name: string, nick: string, blurb: string, minimum: number, maximum: number, default_value: number, flags: ParamFlags): ParamSpec
export function param_spec_long(name: string, nick: string, blurb: string, minimum: number, maximum: number, default_value: number, flags: ParamFlags): ParamSpec
export function param_spec_object(name: string, nick: string, blurb: string, object_type: number, flags: ParamFlags): ParamSpec
export function param_spec_param(name: string, nick: string, blurb: string, param_type: number, flags: ParamFlags): ParamSpec
export function param_spec_pointer(name: string, nick: string, blurb: string, flags: ParamFlags): ParamSpec
export function param_spec_pool_new(type_prefixing: boolean): ParamSpecPool
export function param_spec_string(name: string, nick: string, blurb: string, default_value: string, flags: ParamFlags): ParamSpec
export function param_spec_uchar(name: string, nick: string, blurb: string, minimum: number, maximum: number, default_value: number, flags: ParamFlags): ParamSpec
export function param_spec_uint(name: string, nick: string, blurb: string, minimum: number, maximum: number, default_value: number, flags: ParamFlags): ParamSpec
export function param_spec_uint64(name: string, nick: string, blurb: string, minimum: number, maximum: number, default_value: number, flags: ParamFlags): ParamSpec
export function param_spec_ulong(name: string, nick: string, blurb: string, minimum: number, maximum: number, default_value: number, flags: ParamFlags): ParamSpec
export function param_spec_unichar(name: string, nick: string, blurb: string, default_value: number, flags: ParamFlags): ParamSpec
export function param_spec_variant(name: string, nick: string, blurb: string, type: GLib.VariantType, default_value: GLib.Variant | null, flags: ParamFlags): ParamSpec
export function param_type_register_static(name: string, pspec_info: ParamSpecTypeInfo): number
export function param_value_convert(pspec: ParamSpec, src_value: Value, dest_value: Value, strict_validation: boolean): boolean
export function param_value_defaults(pspec: ParamSpec, value: Value): boolean
export function param_value_set_default(pspec: ParamSpec, value: Value): void
export function param_value_validate(pspec: ParamSpec, value: Value): boolean
export function param_values_cmp(pspec: ParamSpec, value1: Value, value2: Value): number
export function pointer_type_register_static(name: string): number
export function signal_accumulator_first_wins(ihint: SignalInvocationHint, return_accu: Value, handler_return: Value, dummy: object): boolean
export function signal_accumulator_true_handled(ihint: SignalInvocationHint, return_accu: Value, handler_return: Value, dummy: object): boolean
export function signal_add_emission_hook(signal_id: number, detail: GLib.Quark, hook_func: SignalEmissionHook, hook_data: object, data_destroy: GLib.DestroyNotify): number
export function signal_chain_from_overridden(instance_and_params: Value[], return_value: Value): void
export function signal_connect_closure(instance: Object, detailed_signal: string, closure: Closure, after: boolean): number
export function signal_connect_closure_by_id(instance: Object, signal_id: number, detail: GLib.Quark, closure: Closure, after: boolean): number
export function signal_emitv(instance_and_params: Value[], signal_id: number, detail: GLib.Quark, return_value: Value): void
export function signal_get_invocation_hint(instance: Object): SignalInvocationHint
export function signal_handler_block(instance: Object, handler_id: number): void
export function signal_handler_disconnect(instance: Object, handler_id: number): void
export function signal_handler_find(instance: Object, mask: SignalMatchType, signal_id: number, detail: GLib.Quark, closure: Closure | null, func: object, data: object): number
export function signal_handler_is_connected(instance: Object, handler_id: number): boolean
export function signal_handler_unblock(instance: Object, handler_id: number): void
export function signal_handlers_block_matched(instance: Object, mask: SignalMatchType, signal_id: number, detail: GLib.Quark, closure: Closure | null, func: object, data: object): number
export function signal_handlers_destroy(instance: Object): void
export function signal_handlers_disconnect_matched(instance: Object, mask: SignalMatchType, signal_id: number, detail: GLib.Quark, closure: Closure | null, func: object, data: object): number
export function signal_handlers_unblock_matched(instance: Object, mask: SignalMatchType, signal_id: number, detail: GLib.Quark, closure: Closure | null, func: object, data: object): number
export function signal_has_handler_pending(instance: Object, signal_id: number, detail: GLib.Quark, may_be_blocked: boolean): boolean
export function signal_list_ids(itype: number): [ /* returnType */ number[], /* n_ids */ number ]
export function signal_lookup(name: string, itype: number): number
export function signal_name(signal_id: number): string
export function signal_override_class_closure(signal_id: number, instance_type: number, class_closure: Closure): void
export function signal_parse_name(detailed_signal: string, itype: number, force_detail_quark: boolean): [ /* returnType */ boolean, /* signal_id_p */ number, /* detail_p */ GLib.Quark ]
export function signal_query(signal_id: number): /* query */ SignalQuery
export function signal_remove_emission_hook(signal_id: number, hook_id: number): void
export function signal_set_va_marshaller(signal_id: number, instance_type: number, va_marshaller: SignalCVaMarshaller): void
export function signal_stop_emission(instance: Object, signal_id: number, detail: GLib.Quark): void
export function signal_stop_emission_by_name(instance: Object, detailed_signal: string): void
export function signal_type_cclosure_new(itype: number, struct_offset: number): Closure
export function source_set_closure(source: GLib.Source, closure: Closure): void
export function source_set_dummy_callback(source: GLib.Source): void
export function strdup_value_contents(value: Value): string
export function type_add_class_private(class_type: number, private_size: number): void
export function type_add_instance_private(class_type: number, private_size: number): number
export function type_add_interface_dynamic(instance_type: number, interface_type: number, plugin: TypePlugin): void
export function type_add_interface_static(instance_type: number, interface_type: number, info: InterfaceInfo): void
export function type_check_class_is_a(g_class: TypeClass, is_a_type: number): boolean
export function type_check_instance(instance: TypeInstance): boolean
export function type_check_instance_is_a(instance: TypeInstance, iface_type: number): boolean
export function type_check_instance_is_fundamentally_a(instance: TypeInstance, fundamental_type: number): boolean
export function type_check_is_value_type(type: number): boolean
export function type_check_value(value: Value): boolean
export function type_check_value_holds(value: Value, type: number): boolean
export function type_children(type: number): [ /* returnType */ number, /* n_children */ number | null ]
export function type_class_add_private(g_class: object, private_size: number): void
export function type_class_adjust_private_offset(g_class: object, private_size_or_offset: number): void
export function type_class_peek(type: number): TypeClass
export function type_class_peek_static(type: number): TypeClass
export function type_class_ref(type: number): TypeClass
export function type_default_interface_peek(g_type: number): TypeInterface
export function type_default_interface_ref(g_type: number): TypeInterface
export function type_default_interface_unref(g_iface: TypeInterface): void
export function type_depth(type: number): number
export function type_ensure(type: number): void
export function type_free_instance(instance: TypeInstance): void
export function type_from_name(name: string): number
export function type_fundamental(type_id: number): number
export function type_fundamental_next(): number
export function type_get_instance_count(type: number): number
export function type_get_plugin(type: number): TypePlugin
export function type_get_qdata(type: number, quark: GLib.Quark): object
export function type_get_type_registration_serial(): number
export function type_init(): void
export function type_init_with_debug_flags(debug_flags: TypeDebugFlags): void
export function type_interface_add_prerequisite(interface_type: number, prerequisite_type: number): void
export function type_interface_get_plugin(instance_type: number, interface_type: number): TypePlugin
export function type_interface_peek(instance_class: TypeClass, iface_type: number): TypeInterface
export function type_interface_prerequisites(interface_type: number): [ /* returnType */ number, /* n_prerequisites */ number | null ]
export function type_interfaces(type: number): [ /* returnType */ number, /* n_interfaces */ number | null ]
export function type_is_a(type: number, is_a_type: number): boolean
export function type_name(type: number): string
export function type_name_from_class(g_class: TypeClass): string
export function type_name_from_instance(instance: TypeInstance): string
export function type_next_base(leaf_type: number, root_type: number): number
export function type_parent(type: number): number
export function type_qname(type: number): GLib.Quark
export function type_query(type: number): /* query */ TypeQuery
export function type_register_dynamic(parent_type: number, type_name: string, plugin: TypePlugin, flags: TypeFlags): number
export function type_register_fundamental(type_id: number, type_name: string, info: TypeInfo, finfo: TypeFundamentalInfo, flags: TypeFlags): number
export function type_register_static(parent_type: number, type_name: string, info: TypeInfo, flags: TypeFlags): number
export function type_set_qdata(type: number, quark: GLib.Quark, data: object): void
export function type_test_flags(type: number, flags: number): boolean
export function value_type_compatible(src_type: number, dest_type: number): boolean
export function value_type_transformable(src_type: number, dest_type: number): boolean
export interface BaseFinalizeFunc {
    (g_class: TypeClass): void
}
export interface BaseInitFunc {
    (g_class: TypeClass): void
}
export interface BindingTransformFunc {
    (binding: Binding, from_value: Value, to_value: Value, user_data: object): boolean
}
export interface BoxedFreeFunc {
    (boxed: object): void
}
export interface Callback {
    (): void
}
export interface ClassFinalizeFunc {
    (g_class: TypeClass, class_data: object): void
}
export interface ClassInitFunc {
    (g_class: TypeClass, class_data: object): void
}
export interface ClosureMarshal {
    (closure: Closure, return_value: Value | null, param_values: Value[], invocation_hint: object | null, marshal_data: object | null): void
}
export interface ClosureNotify {
    (data: object, closure: Closure): void
}
export interface InstanceInitFunc {
    (instance: TypeInstance, g_class: TypeClass): void
}
export interface InterfaceFinalizeFunc {
    (g_iface: TypeInterface, iface_data: object): void
}
export interface InterfaceInitFunc {
    (g_iface: TypeInterface, iface_data: object): void
}
export interface ObjectFinalizeFunc {
    (object: Object): void
}
export interface ObjectGetPropertyFunc {
    (object: Object, property_id: number, value: Value, pspec: ParamSpec): void
}
export interface ObjectSetPropertyFunc {
    (object: Object, property_id: number, value: Value, pspec: ParamSpec): void
}
export interface SignalAccumulator {
    (ihint: SignalInvocationHint, return_accu: Value, handler_return: Value, data: object): boolean
}
export interface SignalEmissionHook {
    (ihint: SignalInvocationHint, param_values: Value[], data: object): boolean
}
export interface ToggleNotify {
    (data: object, object: Object, is_last_ref: boolean): void
}
export interface TypeClassCacheFunc {
    (cache_data: object, g_class: TypeClass): boolean
}
export interface TypeInterfaceCheckFunc {
    (check_data: object, g_iface: TypeInterface): void
}
export interface TypePluginCompleteInterfaceInfo {
    (plugin: TypePlugin, instance_type: number, interface_type: number, info: InterfaceInfo): void
}
export interface TypePluginCompleteTypeInfo {
    (plugin: TypePlugin, g_type: number, info: TypeInfo, value_table: TypeValueTable): void
}
export interface TypePluginUnuse {
    (plugin: TypePlugin): void
}
export interface TypePluginUse {
    (plugin: TypePlugin): void
}
<<<<<<< HEAD
=======
export interface VaClosureMarshal {
    (closure: Closure, return_value: Value | null, instance: TypeInstance, args: any, marshal_data: object | null, param_types: number): void
}
>>>>>>> 727dc6d8
export interface ValueTransform {
    (src_value: Value, dest_value: Value): void
}
export interface WeakNotify {
    (data: object, where_the_object_was: Object): void
}
export interface TypePlugin {
    /* Methods of GObject.TypePlugin */
    complete_interface_info(instance_type: number, interface_type: number, info: InterfaceInfo): void
    complete_type_info(g_type: number, info: TypeInfo, value_table: TypeValueTable): void
    unuse(): void
    use(): void
}
export interface TypePlugin_Static {
}
export declare var TypePlugin: TypePlugin_Static
export interface Binding_ConstructProps {
    /* Properties of GObject.Binding */
    flags?:BindingFlags
    source?:Object
    source_property?:string
    target?:Object
    target_property?:string
}
export interface Binding {
    /* Properties of GObject.Binding */
    /* Fields of GObject.Object */
    g_type_instance:TypeInstance
    ref_count:number
    qdata:GLib.Data
    /* Methods of GObject.Binding */
    get_flags(): BindingFlags
    get_source(): Object
    get_source_property(): string
    get_target(): Object
    get_target_property(): string
    unbind(): void
    /* Methods of GObject.Object */
    bind_property(source_property: string, target: Object, target_property: string, flags: BindingFlags): Binding
    bind_property_full(source_property: string, target: Object, target_property: string, flags: BindingFlags, transform_to: BindingTransformFunc | null, transform_from: BindingTransformFunc | null, user_data: object, notify: GLib.DestroyNotify): Binding
    bind_property_with_closures(source_property: string, target: Object, target_property: string, flags: BindingFlags, transform_to: Closure, transform_from: Closure): Binding
    force_floating(): void
    freeze_notify(): void
    get_data(key: string): object
    get_property(property_name: string, value: Value): void
    get_qdata(quark: GLib.Quark): object
    is_floating(): boolean
    notify(property_name: string): void
    notify_by_pspec(pspec: ParamSpec): void
    ref(): Object
    ref_sink(): Object
    replace_data(key: string, oldval: object | null, newval: object | null, destroy: GLib.DestroyNotify | null, old_destroy: GLib.DestroyNotify | null): boolean
    replace_qdata(quark: GLib.Quark, oldval: object | null, newval: object | null, destroy: GLib.DestroyNotify | null, old_destroy: GLib.DestroyNotify | null): boolean
    run_dispose(): void
    set_data(key: string, data: object): void
    set_property(property_name: string, value: Value): void
    steal_data(key: string): object
    steal_qdata(quark: GLib.Quark): object
    thaw_notify(): void
    unref(): void
    watch_closure(closure: Closure): void
    /* Virtual methods of GObject.Object */
    vfunc_constructed(): void
    vfunc_dispatch_properties_changed(n_pspecs: number, pspecs: ParamSpec): void
    vfunc_dispose(): void
    vfunc_finalize(): void
    vfunc_get_property(property_id: number, value: Value, pspec: ParamSpec): void
    vfunc_notify(pspec: ParamSpec): void
    vfunc_set_property(property_id: number, value: Value, pspec: ParamSpec): void
    /* Signals of GObject.Object */
    connect(sigName: "notify", callback: ((obj: Binding, pspec: ParamSpec) => void))
}
export interface Binding_Static {
    new (config: Binding_ConstructProps): Binding
}
export declare var Binding: Binding_Static
export interface InitiallyUnowned_ConstructProps {
}
export interface InitiallyUnowned {
    /* Fields of GObject.InitiallyUnowned */
    g_type_instance:TypeInstance
    ref_count:number
    qdata:GLib.Data
    /* Fields of GObject.Object */
    /* Methods of GObject.Object */
    bind_property(source_property: string, target: Object, target_property: string, flags: BindingFlags): Binding
    bind_property_full(source_property: string, target: Object, target_property: string, flags: BindingFlags, transform_to: BindingTransformFunc | null, transform_from: BindingTransformFunc | null, user_data: object, notify: GLib.DestroyNotify): Binding
    bind_property_with_closures(source_property: string, target: Object, target_property: string, flags: BindingFlags, transform_to: Closure, transform_from: Closure): Binding
    force_floating(): void
    freeze_notify(): void
    get_data(key: string): object
    get_property(property_name: string, value: Value): void
    get_qdata(quark: GLib.Quark): object
    is_floating(): boolean
    notify(property_name: string): void
    notify_by_pspec(pspec: ParamSpec): void
    ref(): Object
    ref_sink(): Object
    replace_data(key: string, oldval: object | null, newval: object | null, destroy: GLib.DestroyNotify | null, old_destroy: GLib.DestroyNotify | null): boolean
    replace_qdata(quark: GLib.Quark, oldval: object | null, newval: object | null, destroy: GLib.DestroyNotify | null, old_destroy: GLib.DestroyNotify | null): boolean
    run_dispose(): void
    set_data(key: string, data: object): void
    set_property(property_name: string, value: Value): void
    steal_data(key: string): object
    steal_qdata(quark: GLib.Quark): object
    thaw_notify(): void
    unref(): void
    watch_closure(closure: Closure): void
    /* Virtual methods of GObject.Object */
    vfunc_constructed(): void
    vfunc_dispatch_properties_changed(n_pspecs: number, pspecs: ParamSpec): void
    vfunc_dispose(): void
    vfunc_finalize(): void
    vfunc_get_property(property_id: number, value: Value, pspec: ParamSpec): void
    vfunc_notify(pspec: ParamSpec): void
    vfunc_set_property(property_id: number, value: Value, pspec: ParamSpec): void
    /* Signals of GObject.Object */
    connect(sigName: "notify", callback: ((obj: InitiallyUnowned, pspec: ParamSpec) => void))
}
export interface InitiallyUnowned_Static {
    new (config: InitiallyUnowned_ConstructProps): InitiallyUnowned
}
export declare var InitiallyUnowned: InitiallyUnowned_Static
export interface Object_ConstructProps {
}
export interface Object {
    /* Fields of GObject.Object */
    g_type_instance:TypeInstance
    ref_count:number
    qdata:GLib.Data
    /* Methods of GObject.Object */
    bind_property(source_property: string, target: Object, target_property: string, flags: BindingFlags): Binding
    bind_property_full(source_property: string, target: Object, target_property: string, flags: BindingFlags, transform_to: BindingTransformFunc | null, transform_from: BindingTransformFunc | null, user_data: object, notify: GLib.DestroyNotify): Binding
    bind_property_with_closures(source_property: string, target: Object, target_property: string, flags: BindingFlags, transform_to: Closure, transform_from: Closure): Binding
    force_floating(): void
    freeze_notify(): void
    get_data(key: string): object
    get_property(property_name: string, value: Value): void
    get_qdata(quark: GLib.Quark): object
    is_floating(): boolean
    notify(property_name: string): void
    notify_by_pspec(pspec: ParamSpec): void
    ref(): Object
    ref_sink(): Object
    replace_data(key: string, oldval: object | null, newval: object | null, destroy: GLib.DestroyNotify | null, old_destroy: GLib.DestroyNotify | null): boolean
    replace_qdata(quark: GLib.Quark, oldval: object | null, newval: object | null, destroy: GLib.DestroyNotify | null, old_destroy: GLib.DestroyNotify | null): boolean
    run_dispose(): void
    set_data(key: string, data: object): void
    set_property(property_name: string, value: Value): void
    steal_data(key: string): object
    steal_qdata(quark: GLib.Quark): object
    thaw_notify(): void
    unref(): void
    watch_closure(closure: Closure): void
    /* Virtual methods of GObject.Object */
    vfunc_constructed(): void
    vfunc_dispatch_properties_changed(n_pspecs: number, pspecs: ParamSpec): void
    vfunc_dispose(): void
    vfunc_finalize(): void
    vfunc_get_property(property_id: number, value: Value, pspec: ParamSpec): void
    vfunc_notify(pspec: ParamSpec): void
    vfunc_set_property(property_id: number, value: Value, pspec: ParamSpec): void
    /* Signals of GObject.Object */
    connect(sigName: "notify", callback: ((obj: Object, pspec: ParamSpec) => void))
}
export interface Object_Static {
    new (config: Object_ConstructProps): Object
}
export declare class Object_Static {
    newv(object_type: number, n_parameters: number, parameters: Parameter[]): Object
    compat_control(what: number, data: object): number
    interface_find_property(g_iface: object, property_name: string): ParamSpec
    interface_install_property(g_iface: object, pspec: ParamSpec): void
    interface_list_properties(g_iface: object): [ /* returnType */ ParamSpec[], /* n_properties_p */ number ]
}
export declare var Object: Object_Static
export interface ParamSpec {
    /* Fields of GObject.ParamSpec */
    g_type_instance:TypeInstance
    name:string
    flags:ParamFlags
    value_type:number
    owner_type:number
    _nick:string
    _blurb:string
    qdata:GLib.Data
    ref_count:number
    param_id:number
    /* Methods of GObject.ParamSpec */
    get_blurb(): string
    get_default_value(): Value
    get_name(): string
    get_name_quark(): GLib.Quark
    get_nick(): string
    get_qdata(quark: GLib.Quark): object
    get_redirect_target(): ParamSpec
    set_qdata(quark: GLib.Quark, data: object): void
    sink(): void
    steal_qdata(quark: GLib.Quark): object
    /* Virtual methods of GObject.ParamSpec */
    vfunc_finalize(): void
    vfunc_value_set_default(value: Value): void
    vfunc_value_validate(value: Value): boolean
    vfunc_values_cmp(value1: Value, value2: Value): number
}
export interface ParamSpec_Static {
}
export declare var ParamSpec: ParamSpec_Static
export interface ParamSpecBoolean {
    /* Fields of GObject.ParamSpecBoolean */
    parent_instance:ParamSpec
    default_value:boolean
    /* Fields of GObject.ParamSpec */
    g_type_instance:TypeInstance
    name:string
    flags:ParamFlags
    value_type:number
    owner_type:number
    _nick:string
    _blurb:string
    qdata:GLib.Data
    ref_count:number
    param_id:number
    /* Methods of GObject.ParamSpec */
    get_blurb(): string
    get_default_value(): Value
    get_name(): string
    get_name_quark(): GLib.Quark
    get_nick(): string
    get_qdata(quark: GLib.Quark): object
    get_redirect_target(): ParamSpec
    set_qdata(quark: GLib.Quark, data: object): void
    sink(): void
    steal_qdata(quark: GLib.Quark): object
    /* Virtual methods of GObject.ParamSpec */
    vfunc_finalize(): void
    vfunc_value_set_default(value: Value): void
    vfunc_value_validate(value: Value): boolean
    vfunc_values_cmp(value1: Value, value2: Value): number
}
export interface ParamSpecBoolean_Static {
}
export declare var ParamSpecBoolean: ParamSpecBoolean_Static
export interface ParamSpecBoxed {
    /* Fields of GObject.ParamSpecBoxed */
    parent_instance:ParamSpec
    /* Fields of GObject.ParamSpec */
    g_type_instance:TypeInstance
    name:string
    flags:ParamFlags
    value_type:number
    owner_type:number
    _nick:string
    _blurb:string
    qdata:GLib.Data
    ref_count:number
    param_id:number
    /* Methods of GObject.ParamSpec */
    get_blurb(): string
    get_default_value(): Value
    get_name(): string
    get_name_quark(): GLib.Quark
    get_nick(): string
    get_qdata(quark: GLib.Quark): object
    get_redirect_target(): ParamSpec
    set_qdata(quark: GLib.Quark, data: object): void
    sink(): void
    steal_qdata(quark: GLib.Quark): object
    /* Virtual methods of GObject.ParamSpec */
    vfunc_finalize(): void
    vfunc_value_set_default(value: Value): void
    vfunc_value_validate(value: Value): boolean
    vfunc_values_cmp(value1: Value, value2: Value): number
}
export interface ParamSpecBoxed_Static {
}
export declare var ParamSpecBoxed: ParamSpecBoxed_Static
export interface ParamSpecChar {
    /* Fields of GObject.ParamSpecChar */
    parent_instance:ParamSpec
    minimum:number
    maximum:number
    default_value:number
    /* Fields of GObject.ParamSpec */
    g_type_instance:TypeInstance
    name:string
    flags:ParamFlags
    value_type:number
    owner_type:number
    _nick:string
    _blurb:string
    qdata:GLib.Data
    ref_count:number
    param_id:number
    /* Methods of GObject.ParamSpec */
    get_blurb(): string
    get_default_value(): Value
    get_name(): string
    get_name_quark(): GLib.Quark
    get_nick(): string
    get_qdata(quark: GLib.Quark): object
    get_redirect_target(): ParamSpec
    set_qdata(quark: GLib.Quark, data: object): void
    sink(): void
    steal_qdata(quark: GLib.Quark): object
    /* Virtual methods of GObject.ParamSpec */
    vfunc_finalize(): void
    vfunc_value_set_default(value: Value): void
    vfunc_value_validate(value: Value): boolean
    vfunc_values_cmp(value1: Value, value2: Value): number
}
export interface ParamSpecChar_Static {
}
export declare var ParamSpecChar: ParamSpecChar_Static
export interface ParamSpecDouble {
    /* Fields of GObject.ParamSpecDouble */
    parent_instance:ParamSpec
    minimum:number
    maximum:number
    default_value:number
    epsilon:number
    /* Fields of GObject.ParamSpec */
    g_type_instance:TypeInstance
    name:string
    flags:ParamFlags
    value_type:number
    owner_type:number
    _nick:string
    _blurb:string
    qdata:GLib.Data
    ref_count:number
    param_id:number
    /* Methods of GObject.ParamSpec */
    get_blurb(): string
    get_default_value(): Value
    get_name(): string
    get_name_quark(): GLib.Quark
    get_nick(): string
    get_qdata(quark: GLib.Quark): object
    get_redirect_target(): ParamSpec
    set_qdata(quark: GLib.Quark, data: object): void
    sink(): void
    steal_qdata(quark: GLib.Quark): object
    /* Virtual methods of GObject.ParamSpec */
    vfunc_finalize(): void
    vfunc_value_set_default(value: Value): void
    vfunc_value_validate(value: Value): boolean
    vfunc_values_cmp(value1: Value, value2: Value): number
}
export interface ParamSpecDouble_Static {
}
export declare var ParamSpecDouble: ParamSpecDouble_Static
export interface ParamSpecEnum {
    /* Fields of GObject.ParamSpecEnum */
    parent_instance:ParamSpec
    enum_class:EnumClass
    default_value:number
    /* Fields of GObject.ParamSpec */
    g_type_instance:TypeInstance
    name:string
    flags:ParamFlags
    value_type:number
    owner_type:number
    _nick:string
    _blurb:string
    qdata:GLib.Data
    ref_count:number
    param_id:number
    /* Methods of GObject.ParamSpec */
    get_blurb(): string
    get_default_value(): Value
    get_name(): string
    get_name_quark(): GLib.Quark
    get_nick(): string
    get_qdata(quark: GLib.Quark): object
    get_redirect_target(): ParamSpec
    set_qdata(quark: GLib.Quark, data: object): void
    sink(): void
    steal_qdata(quark: GLib.Quark): object
    /* Virtual methods of GObject.ParamSpec */
    vfunc_finalize(): void
    vfunc_value_set_default(value: Value): void
    vfunc_value_validate(value: Value): boolean
    vfunc_values_cmp(value1: Value, value2: Value): number
}
export interface ParamSpecEnum_Static {
}
export declare var ParamSpecEnum: ParamSpecEnum_Static
export interface ParamSpecFlags {
    /* Fields of GObject.ParamSpecFlags */
    parent_instance:ParamSpec
    flags_class:FlagsClass
    default_value:number
    /* Fields of GObject.ParamSpec */
    g_type_instance:TypeInstance
    name:string
    flags:ParamFlags
    value_type:number
    owner_type:number
    _nick:string
    _blurb:string
    qdata:GLib.Data
    ref_count:number
    param_id:number
    /* Methods of GObject.ParamSpec */
    get_blurb(): string
    get_default_value(): Value
    get_name(): string
    get_name_quark(): GLib.Quark
    get_nick(): string
    get_qdata(quark: GLib.Quark): object
    get_redirect_target(): ParamSpec
    set_qdata(quark: GLib.Quark, data: object): void
    sink(): void
    steal_qdata(quark: GLib.Quark): object
    /* Virtual methods of GObject.ParamSpec */
    vfunc_finalize(): void
    vfunc_value_set_default(value: Value): void
    vfunc_value_validate(value: Value): boolean
    vfunc_values_cmp(value1: Value, value2: Value): number
}
export interface ParamSpecFlags_Static {
}
export declare var ParamSpecFlags: ParamSpecFlags_Static
export interface ParamSpecFloat {
    /* Fields of GObject.ParamSpecFloat */
    parent_instance:ParamSpec
    minimum:number
    maximum:number
    default_value:number
    epsilon:number
    /* Fields of GObject.ParamSpec */
    g_type_instance:TypeInstance
    name:string
    flags:ParamFlags
    value_type:number
    owner_type:number
    _nick:string
    _blurb:string
    qdata:GLib.Data
    ref_count:number
    param_id:number
    /* Methods of GObject.ParamSpec */
    get_blurb(): string
    get_default_value(): Value
    get_name(): string
    get_name_quark(): GLib.Quark
    get_nick(): string
    get_qdata(quark: GLib.Quark): object
    get_redirect_target(): ParamSpec
    set_qdata(quark: GLib.Quark, data: object): void
    sink(): void
    steal_qdata(quark: GLib.Quark): object
    /* Virtual methods of GObject.ParamSpec */
    vfunc_finalize(): void
    vfunc_value_set_default(value: Value): void
    vfunc_value_validate(value: Value): boolean
    vfunc_values_cmp(value1: Value, value2: Value): number
}
export interface ParamSpecFloat_Static {
}
export declare var ParamSpecFloat: ParamSpecFloat_Static
export interface ParamSpecGType {
    /* Fields of GObject.ParamSpecGType */
    parent_instance:ParamSpec
    is_a_type:number
    /* Fields of GObject.ParamSpec */
    g_type_instance:TypeInstance
    name:string
    flags:ParamFlags
    value_type:number
    owner_type:number
    _nick:string
    _blurb:string
    qdata:GLib.Data
    ref_count:number
    param_id:number
    /* Methods of GObject.ParamSpec */
    get_blurb(): string
    get_default_value(): Value
    get_name(): string
    get_name_quark(): GLib.Quark
    get_nick(): string
    get_qdata(quark: GLib.Quark): object
    get_redirect_target(): ParamSpec
    set_qdata(quark: GLib.Quark, data: object): void
    sink(): void
    steal_qdata(quark: GLib.Quark): object
    /* Virtual methods of GObject.ParamSpec */
    vfunc_finalize(): void
    vfunc_value_set_default(value: Value): void
    vfunc_value_validate(value: Value): boolean
    vfunc_values_cmp(value1: Value, value2: Value): number
}
export interface ParamSpecGType_Static {
}
export declare var ParamSpecGType: ParamSpecGType_Static
export interface ParamSpecInt {
    /* Fields of GObject.ParamSpecInt */
    parent_instance:ParamSpec
    minimum:number
    maximum:number
    default_value:number
    /* Fields of GObject.ParamSpec */
    g_type_instance:TypeInstance
    name:string
    flags:ParamFlags
    value_type:number
    owner_type:number
    _nick:string
    _blurb:string
    qdata:GLib.Data
    ref_count:number
    param_id:number
    /* Methods of GObject.ParamSpec */
    get_blurb(): string
    get_default_value(): Value
    get_name(): string
    get_name_quark(): GLib.Quark
    get_nick(): string
    get_qdata(quark: GLib.Quark): object
    get_redirect_target(): ParamSpec
    set_qdata(quark: GLib.Quark, data: object): void
    sink(): void
    steal_qdata(quark: GLib.Quark): object
    /* Virtual methods of GObject.ParamSpec */
    vfunc_finalize(): void
    vfunc_value_set_default(value: Value): void
    vfunc_value_validate(value: Value): boolean
    vfunc_values_cmp(value1: Value, value2: Value): number
}
export interface ParamSpecInt_Static {
}
export declare var ParamSpecInt: ParamSpecInt_Static
export interface ParamSpecInt64 {
    /* Fields of GObject.ParamSpecInt64 */
    parent_instance:ParamSpec
    minimum:number
    maximum:number
    default_value:number
    /* Fields of GObject.ParamSpec */
    g_type_instance:TypeInstance
    name:string
    flags:ParamFlags
    value_type:number
    owner_type:number
    _nick:string
    _blurb:string
    qdata:GLib.Data
    ref_count:number
    param_id:number
    /* Methods of GObject.ParamSpec */
    get_blurb(): string
    get_default_value(): Value
    get_name(): string
    get_name_quark(): GLib.Quark
    get_nick(): string
    get_qdata(quark: GLib.Quark): object
    get_redirect_target(): ParamSpec
    set_qdata(quark: GLib.Quark, data: object): void
    sink(): void
    steal_qdata(quark: GLib.Quark): object
    /* Virtual methods of GObject.ParamSpec */
    vfunc_finalize(): void
    vfunc_value_set_default(value: Value): void
    vfunc_value_validate(value: Value): boolean
    vfunc_values_cmp(value1: Value, value2: Value): number
}
export interface ParamSpecInt64_Static {
}
export declare var ParamSpecInt64: ParamSpecInt64_Static
export interface ParamSpecLong {
    /* Fields of GObject.ParamSpecLong */
    parent_instance:ParamSpec
    minimum:number
    maximum:number
    default_value:number
    /* Fields of GObject.ParamSpec */
    g_type_instance:TypeInstance
    name:string
    flags:ParamFlags
    value_type:number
    owner_type:number
    _nick:string
    _blurb:string
    qdata:GLib.Data
    ref_count:number
    param_id:number
    /* Methods of GObject.ParamSpec */
    get_blurb(): string
    get_default_value(): Value
    get_name(): string
    get_name_quark(): GLib.Quark
    get_nick(): string
    get_qdata(quark: GLib.Quark): object
    get_redirect_target(): ParamSpec
    set_qdata(quark: GLib.Quark, data: object): void
    sink(): void
    steal_qdata(quark: GLib.Quark): object
    /* Virtual methods of GObject.ParamSpec */
    vfunc_finalize(): void
    vfunc_value_set_default(value: Value): void
    vfunc_value_validate(value: Value): boolean
    vfunc_values_cmp(value1: Value, value2: Value): number
}
export interface ParamSpecLong_Static {
}
export declare var ParamSpecLong: ParamSpecLong_Static
export interface ParamSpecObject {
    /* Fields of GObject.ParamSpecObject */
    parent_instance:ParamSpec
    /* Fields of GObject.ParamSpec */
    g_type_instance:TypeInstance
    name:string
    flags:ParamFlags
    value_type:number
    owner_type:number
    _nick:string
    _blurb:string
    qdata:GLib.Data
    ref_count:number
    param_id:number
    /* Methods of GObject.ParamSpec */
    get_blurb(): string
    get_default_value(): Value
    get_name(): string
    get_name_quark(): GLib.Quark
    get_nick(): string
    get_qdata(quark: GLib.Quark): object
    get_redirect_target(): ParamSpec
    set_qdata(quark: GLib.Quark, data: object): void
    sink(): void
    steal_qdata(quark: GLib.Quark): object
    /* Virtual methods of GObject.ParamSpec */
    vfunc_finalize(): void
    vfunc_value_set_default(value: Value): void
    vfunc_value_validate(value: Value): boolean
    vfunc_values_cmp(value1: Value, value2: Value): number
}
export interface ParamSpecObject_Static {
}
export declare var ParamSpecObject: ParamSpecObject_Static
export interface ParamSpecOverride {
    /* Fields of GObject.ParamSpecOverride */
    parent_instance:ParamSpec
    overridden:ParamSpec
    /* Fields of GObject.ParamSpec */
    g_type_instance:TypeInstance
    name:string
    flags:ParamFlags
    value_type:number
    owner_type:number
    _nick:string
    _blurb:string
    qdata:GLib.Data
    ref_count:number
    param_id:number
    /* Methods of GObject.ParamSpec */
    get_blurb(): string
    get_default_value(): Value
    get_name(): string
    get_name_quark(): GLib.Quark
    get_nick(): string
    get_qdata(quark: GLib.Quark): object
    get_redirect_target(): ParamSpec
    set_qdata(quark: GLib.Quark, data: object): void
    sink(): void
    steal_qdata(quark: GLib.Quark): object
    /* Virtual methods of GObject.ParamSpec */
    vfunc_finalize(): void
    vfunc_value_set_default(value: Value): void
    vfunc_value_validate(value: Value): boolean
    vfunc_values_cmp(value1: Value, value2: Value): number
}
export interface ParamSpecOverride_Static {
}
export declare var ParamSpecOverride: ParamSpecOverride_Static
export interface ParamSpecParam {
    /* Fields of GObject.ParamSpecParam */
    parent_instance:ParamSpec
    /* Fields of GObject.ParamSpec */
    g_type_instance:TypeInstance
    name:string
    flags:ParamFlags
    value_type:number
    owner_type:number
    _nick:string
    _blurb:string
    qdata:GLib.Data
    ref_count:number
    param_id:number
    /* Methods of GObject.ParamSpec */
    get_blurb(): string
    get_default_value(): Value
    get_name(): string
    get_name_quark(): GLib.Quark
    get_nick(): string
    get_qdata(quark: GLib.Quark): object
    get_redirect_target(): ParamSpec
    set_qdata(quark: GLib.Quark, data: object): void
    sink(): void
    steal_qdata(quark: GLib.Quark): object
    /* Virtual methods of GObject.ParamSpec */
    vfunc_finalize(): void
    vfunc_value_set_default(value: Value): void
    vfunc_value_validate(value: Value): boolean
    vfunc_values_cmp(value1: Value, value2: Value): number
}
export interface ParamSpecParam_Static {
}
export declare var ParamSpecParam: ParamSpecParam_Static
export interface ParamSpecPointer {
    /* Fields of GObject.ParamSpecPointer */
    parent_instance:ParamSpec
    /* Fields of GObject.ParamSpec */
    g_type_instance:TypeInstance
    name:string
    flags:ParamFlags
    value_type:number
    owner_type:number
    _nick:string
    _blurb:string
    qdata:GLib.Data
    ref_count:number
    param_id:number
    /* Methods of GObject.ParamSpec */
    get_blurb(): string
    get_default_value(): Value
    get_name(): string
    get_name_quark(): GLib.Quark
    get_nick(): string
    get_qdata(quark: GLib.Quark): object
    get_redirect_target(): ParamSpec
    set_qdata(quark: GLib.Quark, data: object): void
    sink(): void
    steal_qdata(quark: GLib.Quark): object
    /* Virtual methods of GObject.ParamSpec */
    vfunc_finalize(): void
    vfunc_value_set_default(value: Value): void
    vfunc_value_validate(value: Value): boolean
    vfunc_values_cmp(value1: Value, value2: Value): number
}
export interface ParamSpecPointer_Static {
}
export declare var ParamSpecPointer: ParamSpecPointer_Static
export interface ParamSpecString {
    /* Fields of GObject.ParamSpecString */
    parent_instance:ParamSpec
    default_value:string
    cset_first:string
    cset_nth:string
    substitutor:number
    null_fold_if_empty:number
    ensure_non_null:number
    /* Fields of GObject.ParamSpec */
    g_type_instance:TypeInstance
    name:string
    flags:ParamFlags
    value_type:number
    owner_type:number
    _nick:string
    _blurb:string
    qdata:GLib.Data
    ref_count:number
    param_id:number
    /* Methods of GObject.ParamSpec */
    get_blurb(): string
    get_default_value(): Value
    get_name(): string
    get_name_quark(): GLib.Quark
    get_nick(): string
    get_qdata(quark: GLib.Quark): object
    get_redirect_target(): ParamSpec
    set_qdata(quark: GLib.Quark, data: object): void
    sink(): void
    steal_qdata(quark: GLib.Quark): object
    /* Virtual methods of GObject.ParamSpec */
    vfunc_finalize(): void
    vfunc_value_set_default(value: Value): void
    vfunc_value_validate(value: Value): boolean
    vfunc_values_cmp(value1: Value, value2: Value): number
}
export interface ParamSpecString_Static {
}
export declare var ParamSpecString: ParamSpecString_Static
export interface ParamSpecUChar {
    /* Fields of GObject.ParamSpecUChar */
    parent_instance:ParamSpec
    minimum:number
    maximum:number
    default_value:number
    /* Fields of GObject.ParamSpec */
    g_type_instance:TypeInstance
    name:string
    flags:ParamFlags
    value_type:number
    owner_type:number
    _nick:string
    _blurb:string
    qdata:GLib.Data
    ref_count:number
    param_id:number
    /* Methods of GObject.ParamSpec */
    get_blurb(): string
    get_default_value(): Value
    get_name(): string
    get_name_quark(): GLib.Quark
    get_nick(): string
    get_qdata(quark: GLib.Quark): object
    get_redirect_target(): ParamSpec
    set_qdata(quark: GLib.Quark, data: object): void
    sink(): void
    steal_qdata(quark: GLib.Quark): object
    /* Virtual methods of GObject.ParamSpec */
    vfunc_finalize(): void
    vfunc_value_set_default(value: Value): void
    vfunc_value_validate(value: Value): boolean
    vfunc_values_cmp(value1: Value, value2: Value): number
}
export interface ParamSpecUChar_Static {
}
export declare var ParamSpecUChar: ParamSpecUChar_Static
export interface ParamSpecUInt {
    /* Fields of GObject.ParamSpecUInt */
    parent_instance:ParamSpec
    minimum:number
    maximum:number
    default_value:number
    /* Fields of GObject.ParamSpec */
    g_type_instance:TypeInstance
    name:string
    flags:ParamFlags
    value_type:number
    owner_type:number
    _nick:string
    _blurb:string
    qdata:GLib.Data
    ref_count:number
    param_id:number
    /* Methods of GObject.ParamSpec */
    get_blurb(): string
    get_default_value(): Value
    get_name(): string
    get_name_quark(): GLib.Quark
    get_nick(): string
    get_qdata(quark: GLib.Quark): object
    get_redirect_target(): ParamSpec
    set_qdata(quark: GLib.Quark, data: object): void
    sink(): void
    steal_qdata(quark: GLib.Quark): object
    /* Virtual methods of GObject.ParamSpec */
    vfunc_finalize(): void
    vfunc_value_set_default(value: Value): void
    vfunc_value_validate(value: Value): boolean
    vfunc_values_cmp(value1: Value, value2: Value): number
}
export interface ParamSpecUInt_Static {
}
export declare var ParamSpecUInt: ParamSpecUInt_Static
export interface ParamSpecUInt64 {
    /* Fields of GObject.ParamSpecUInt64 */
    parent_instance:ParamSpec
    minimum:number
    maximum:number
    default_value:number
    /* Fields of GObject.ParamSpec */
    g_type_instance:TypeInstance
    name:string
    flags:ParamFlags
    value_type:number
    owner_type:number
    _nick:string
    _blurb:string
    qdata:GLib.Data
    ref_count:number
    param_id:number
    /* Methods of GObject.ParamSpec */
    get_blurb(): string
    get_default_value(): Value
    get_name(): string
    get_name_quark(): GLib.Quark
    get_nick(): string
    get_qdata(quark: GLib.Quark): object
    get_redirect_target(): ParamSpec
    set_qdata(quark: GLib.Quark, data: object): void
    sink(): void
    steal_qdata(quark: GLib.Quark): object
    /* Virtual methods of GObject.ParamSpec */
    vfunc_finalize(): void
    vfunc_value_set_default(value: Value): void
    vfunc_value_validate(value: Value): boolean
    vfunc_values_cmp(value1: Value, value2: Value): number
}
export interface ParamSpecUInt64_Static {
}
export declare var ParamSpecUInt64: ParamSpecUInt64_Static
export interface ParamSpecULong {
    /* Fields of GObject.ParamSpecULong */
    parent_instance:ParamSpec
    minimum:number
    maximum:number
    default_value:number
    /* Fields of GObject.ParamSpec */
    g_type_instance:TypeInstance
    name:string
    flags:ParamFlags
    value_type:number
    owner_type:number
    _nick:string
    _blurb:string
    qdata:GLib.Data
    ref_count:number
    param_id:number
    /* Methods of GObject.ParamSpec */
    get_blurb(): string
    get_default_value(): Value
    get_name(): string
    get_name_quark(): GLib.Quark
    get_nick(): string
    get_qdata(quark: GLib.Quark): object
    get_redirect_target(): ParamSpec
    set_qdata(quark: GLib.Quark, data: object): void
    sink(): void
    steal_qdata(quark: GLib.Quark): object
    /* Virtual methods of GObject.ParamSpec */
    vfunc_finalize(): void
    vfunc_value_set_default(value: Value): void
    vfunc_value_validate(value: Value): boolean
    vfunc_values_cmp(value1: Value, value2: Value): number
}
export interface ParamSpecULong_Static {
}
export declare var ParamSpecULong: ParamSpecULong_Static
export interface ParamSpecUnichar {
    /* Fields of GObject.ParamSpecUnichar */
    parent_instance:ParamSpec
    default_value:number
    /* Fields of GObject.ParamSpec */
    g_type_instance:TypeInstance
    name:string
    flags:ParamFlags
    value_type:number
    owner_type:number
    _nick:string
    _blurb:string
    qdata:GLib.Data
    ref_count:number
    param_id:number
    /* Methods of GObject.ParamSpec */
    get_blurb(): string
    get_default_value(): Value
    get_name(): string
    get_name_quark(): GLib.Quark
    get_nick(): string
    get_qdata(quark: GLib.Quark): object
    get_redirect_target(): ParamSpec
    set_qdata(quark: GLib.Quark, data: object): void
    sink(): void
    steal_qdata(quark: GLib.Quark): object
    /* Virtual methods of GObject.ParamSpec */
    vfunc_finalize(): void
    vfunc_value_set_default(value: Value): void
    vfunc_value_validate(value: Value): boolean
    vfunc_values_cmp(value1: Value, value2: Value): number
}
export interface ParamSpecUnichar_Static {
}
export declare var ParamSpecUnichar: ParamSpecUnichar_Static
export interface ParamSpecValueArray {
    /* Fields of GObject.ParamSpecValueArray */
    parent_instance:ParamSpec
    element_spec:ParamSpec
    fixed_n_elements:number
    /* Fields of GObject.ParamSpec */
    g_type_instance:TypeInstance
    name:string
    flags:ParamFlags
    value_type:number
    owner_type:number
    _nick:string
    _blurb:string
    qdata:GLib.Data
    ref_count:number
    param_id:number
    /* Methods of GObject.ParamSpec */
    get_blurb(): string
    get_default_value(): Value
    get_name(): string
    get_name_quark(): GLib.Quark
    get_nick(): string
    get_qdata(quark: GLib.Quark): object
    get_redirect_target(): ParamSpec
    set_qdata(quark: GLib.Quark, data: object): void
    sink(): void
    steal_qdata(quark: GLib.Quark): object
    /* Virtual methods of GObject.ParamSpec */
    vfunc_finalize(): void
    vfunc_value_set_default(value: Value): void
    vfunc_value_validate(value: Value): boolean
    vfunc_values_cmp(value1: Value, value2: Value): number
}
export interface ParamSpecValueArray_Static {
}
export declare var ParamSpecValueArray: ParamSpecValueArray_Static
export interface ParamSpecVariant {
    /* Fields of GObject.ParamSpecVariant */
    parent_instance:ParamSpec
    type:GLib.VariantType
    default_value:GLib.Variant
    padding:object[]
    /* Fields of GObject.ParamSpec */
    g_type_instance:TypeInstance
    name:string
    flags:ParamFlags
    value_type:number
    owner_type:number
    _nick:string
    _blurb:string
    qdata:GLib.Data
    ref_count:number
    param_id:number
    /* Methods of GObject.ParamSpec */
    get_blurb(): string
    get_default_value(): Value
    get_name(): string
    get_name_quark(): GLib.Quark
    get_nick(): string
    get_qdata(quark: GLib.Quark): object
    get_redirect_target(): ParamSpec
    set_qdata(quark: GLib.Quark, data: object): void
    sink(): void
    steal_qdata(quark: GLib.Quark): object
    /* Virtual methods of GObject.ParamSpec */
    vfunc_finalize(): void
    vfunc_value_set_default(value: Value): void
    vfunc_value_validate(value: Value): boolean
    vfunc_values_cmp(value1: Value, value2: Value): number
}
export interface ParamSpecVariant_Static {
}
export declare var ParamSpecVariant: ParamSpecVariant_Static
export interface TypeModule_ConstructProps {
}
export interface TypeModule {
    /* Fields of GObject.TypeModule */
    parent_instance:Object
    use_count:number
    type_infos:GLib.SList
    interface_infos:GLib.SList
    name:string
    /* Fields of GObject.Object */
    g_type_instance:TypeInstance
    ref_count:number
    qdata:GLib.Data
    /* Methods of GObject.TypeModule */
    add_interface(instance_type: number, interface_type: number, interface_info: InterfaceInfo): void
    register_enum(name: string, const_static_values: EnumValue): number
    register_flags(name: string, const_static_values: FlagsValue): number
    register_type(parent_type: number, type_name: string, type_info: TypeInfo, flags: TypeFlags): number
    set_name(name: string): void
    unuse(): void
    use(): boolean
    /* Methods of GObject.Object */
    bind_property(source_property: string, target: Object, target_property: string, flags: BindingFlags): Binding
    bind_property_full(source_property: string, target: Object, target_property: string, flags: BindingFlags, transform_to: BindingTransformFunc | null, transform_from: BindingTransformFunc | null, user_data: object, notify: GLib.DestroyNotify): Binding
    bind_property_with_closures(source_property: string, target: Object, target_property: string, flags: BindingFlags, transform_to: Closure, transform_from: Closure): Binding
    force_floating(): void
    freeze_notify(): void
    get_data(key: string): object
    get_property(property_name: string, value: Value): void
    get_qdata(quark: GLib.Quark): object
    is_floating(): boolean
    notify(property_name: string): void
    notify_by_pspec(pspec: ParamSpec): void
    ref(): Object
    ref_sink(): Object
    replace_data(key: string, oldval: object | null, newval: object | null, destroy: GLib.DestroyNotify | null, old_destroy: GLib.DestroyNotify | null): boolean
    replace_qdata(quark: GLib.Quark, oldval: object | null, newval: object | null, destroy: GLib.DestroyNotify | null, old_destroy: GLib.DestroyNotify | null): boolean
    run_dispose(): void
    set_data(key: string, data: object): void
    set_property(property_name: string, value: Value): void
    steal_data(key: string): object
    steal_qdata(quark: GLib.Quark): object
    thaw_notify(): void
    unref(): void
    watch_closure(closure: Closure): void
    /* Virtual methods of GObject.TypeModule */
    vfunc_load(): boolean
    vfunc_unload(): void
    /* Virtual methods of GObject.Object */
    vfunc_constructed(): void
    vfunc_dispatch_properties_changed(n_pspecs: number, pspecs: ParamSpec): void
    vfunc_dispose(): void
    vfunc_finalize(): void
    vfunc_get_property(property_id: number, value: Value, pspec: ParamSpec): void
    vfunc_notify(pspec: ParamSpec): void
    vfunc_set_property(property_id: number, value: Value, pspec: ParamSpec): void
    /* Signals of GObject.Object */
    connect(sigName: "notify", callback: ((obj: TypeModule, pspec: ParamSpec) => void))
}
export interface TypeModule_Static {
    new (config: TypeModule_ConstructProps): TypeModule
}
export declare var TypeModule: TypeModule_Static
export interface CClosure {
    /* Fields of GObject.CClosure */
    closure:Closure
    callback:object
}
export interface CClosure_Static {
}
export declare class CClosure_Static {
    marshal_BOOLEAN__BOXED_BOXED(closure: Closure, return_value: Value, n_param_values: number, param_values: Value, invocation_hint: object, marshal_data: object): void
    marshal_BOOLEAN__FLAGS(closure: Closure, return_value: Value, n_param_values: number, param_values: Value, invocation_hint: object, marshal_data: object): void
    marshal_STRING__OBJECT_POINTER(closure: Closure, return_value: Value, n_param_values: number, param_values: Value, invocation_hint: object, marshal_data: object): void
    marshal_VOID__BOOLEAN(closure: Closure, return_value: Value, n_param_values: number, param_values: Value, invocation_hint: object, marshal_data: object): void
    marshal_VOID__BOXED(closure: Closure, return_value: Value, n_param_values: number, param_values: Value, invocation_hint: object, marshal_data: object): void
    marshal_VOID__CHAR(closure: Closure, return_value: Value, n_param_values: number, param_values: Value, invocation_hint: object, marshal_data: object): void
    marshal_VOID__DOUBLE(closure: Closure, return_value: Value, n_param_values: number, param_values: Value, invocation_hint: object, marshal_data: object): void
    marshal_VOID__ENUM(closure: Closure, return_value: Value, n_param_values: number, param_values: Value, invocation_hint: object, marshal_data: object): void
    marshal_VOID__FLAGS(closure: Closure, return_value: Value, n_param_values: number, param_values: Value, invocation_hint: object, marshal_data: object): void
    marshal_VOID__FLOAT(closure: Closure, return_value: Value, n_param_values: number, param_values: Value, invocation_hint: object, marshal_data: object): void
    marshal_VOID__INT(closure: Closure, return_value: Value, n_param_values: number, param_values: Value, invocation_hint: object, marshal_data: object): void
    marshal_VOID__LONG(closure: Closure, return_value: Value, n_param_values: number, param_values: Value, invocation_hint: object, marshal_data: object): void
    marshal_VOID__OBJECT(closure: Closure, return_value: Value, n_param_values: number, param_values: Value, invocation_hint: object, marshal_data: object): void
    marshal_VOID__PARAM(closure: Closure, return_value: Value, n_param_values: number, param_values: Value, invocation_hint: object, marshal_data: object): void
    marshal_VOID__POINTER(closure: Closure, return_value: Value, n_param_values: number, param_values: Value, invocation_hint: object, marshal_data: object): void
    marshal_VOID__STRING(closure: Closure, return_value: Value, n_param_values: number, param_values: Value, invocation_hint: object, marshal_data: object): void
    marshal_VOID__UCHAR(closure: Closure, return_value: Value, n_param_values: number, param_values: Value, invocation_hint: object, marshal_data: object): void
    marshal_VOID__UINT(closure: Closure, return_value: Value, n_param_values: number, param_values: Value, invocation_hint: object, marshal_data: object): void
    marshal_VOID__UINT_POINTER(closure: Closure, return_value: Value, n_param_values: number, param_values: Value, invocation_hint: object, marshal_data: object): void
    marshal_VOID__ULONG(closure: Closure, return_value: Value, n_param_values: number, param_values: Value, invocation_hint: object, marshal_data: object): void
    marshal_VOID__VARIANT(closure: Closure, return_value: Value, n_param_values: number, param_values: Value, invocation_hint: object, marshal_data: object): void
    marshal_VOID__VOID(closure: Closure, return_value: Value, n_param_values: number, param_values: Value, invocation_hint: object, marshal_data: object): void
    marshal_generic(closure: Closure, return_gvalue: Value, n_param_values: number, param_values: Value, invocation_hint: object, marshal_data: object): void
}
export declare var CClosure: CClosure_Static
export interface Closure {
    /* Fields of GObject.Closure */
    ref_count:number
    meta_marshal_nouse:number
    n_guards:number
    n_fnotifiers:number
    n_inotifiers:number
    in_inotify:number
    floating:number
    derivative_flag:number
    in_marshal:number
    is_invalid:number
    marshal:any
    data:object
    notifiers:ClosureNotifyData
    /* Methods of GObject.Closure */
    invalidate(): void
    invoke(return_value: Value | null, n_param_values: number, param_values: Value[], invocation_hint: object | null): void
    ref(): Closure
    sink(): void
    unref(): void
}
export interface Closure_Static {
}
export declare class Closure_Static {
    new_object(sizeof_closure: number, object: Object): Closure
    new_simple(sizeof_closure: number, data: object): Closure
}
export declare var Closure: Closure_Static
export interface ClosureNotifyData {
    /* Fields of GObject.ClosureNotifyData */
    data:object
    notify:ClosureNotify
}
export interface ClosureNotifyData_Static {
}
export declare var ClosureNotifyData: ClosureNotifyData_Static
export interface EnumClass {
    /* Fields of GObject.EnumClass */
    g_type_class:TypeClass
    minimum:number
    maximum:number
    n_values:number
    values:EnumValue
}
export interface EnumClass_Static {
}
export declare var EnumClass: EnumClass_Static
export interface EnumValue {
    /* Fields of GObject.EnumValue */
    value:number
    value_name:string
    value_nick:string
}
export interface EnumValue_Static {
}
export declare var EnumValue: EnumValue_Static
export interface FlagsClass {
    /* Fields of GObject.FlagsClass */
    g_type_class:TypeClass
    mask:number
    n_values:number
    values:FlagsValue
}
export interface FlagsClass_Static {
}
export declare var FlagsClass: FlagsClass_Static
export interface FlagsValue {
    /* Fields of GObject.FlagsValue */
    value:number
    value_name:string
    value_nick:string
}
export interface FlagsValue_Static {
}
export declare var FlagsValue: FlagsValue_Static
export interface InitiallyUnownedClass {
    /* Fields of GObject.InitiallyUnownedClass */
    g_type_class:TypeClass
    construct_properties:GLib.SList
    set_property:any
    get_property:any
    dispose:any
    finalize:any
    dispatch_properties_changed:any
    notify:any
    constructed:any
    flags:number
    pdummy:object[]
}
export interface InitiallyUnownedClass_Static {
}
export declare var InitiallyUnownedClass: InitiallyUnownedClass_Static
export interface InterfaceInfo {
    /* Fields of GObject.InterfaceInfo */
    interface_init:InterfaceInitFunc
    interface_finalize:InterfaceFinalizeFunc
    interface_data:object
}
export interface InterfaceInfo_Static {
}
export declare var InterfaceInfo: InterfaceInfo_Static
export interface ObjectClass {
    /* Fields of GObject.ObjectClass */
    g_type_class:TypeClass
    construct_properties:GLib.SList
    set_property:any
    get_property:any
    dispose:any
    finalize:any
    dispatch_properties_changed:any
    notify:any
    constructed:any
    flags:number
    pdummy:object[]
    /* Methods of GObject.ObjectClass */
    find_property(property_name: string): ParamSpec
    install_properties(n_pspecs: number, pspecs: ParamSpec[]): void
    install_property(property_id: number, pspec: ParamSpec): void
    list_properties(): [ /* returnType */ ParamSpec[], /* n_properties */ number ]
    override_property(property_id: number, name: string): void
}
export interface ObjectClass_Static {
}
export declare var ObjectClass: ObjectClass_Static
export interface ObjectConstructParam {
    /* Fields of GObject.ObjectConstructParam */
    pspec:ParamSpec
    value:Value
}
export interface ObjectConstructParam_Static {
}
export declare var ObjectConstructParam: ObjectConstructParam_Static
export interface ParamSpecClass {
    /* Fields of GObject.ParamSpecClass */
    g_type_class:TypeClass
    value_type:number
    finalize:any
    value_set_default:any
    value_validate:any
    values_cmp:any
    dummy:object[]
}
export interface ParamSpecClass_Static {
}
export declare var ParamSpecClass: ParamSpecClass_Static
export interface ParamSpecPool {
    /* Methods of GObject.ParamSpecPool */
    insert(pspec: ParamSpec, owner_type: number): void
    list(owner_type: number): [ /* returnType */ ParamSpec[], /* n_pspecs_p */ number ]
    list_owned(owner_type: number): GLib.List
    lookup(param_name: string, owner_type: number, walk_ancestors: boolean): ParamSpec
    remove(pspec: ParamSpec): void
}
export interface ParamSpecPool_Static {
}
export declare class ParamSpecPool_Static {
    new(type_prefixing: boolean): ParamSpecPool
}
export declare var ParamSpecPool: ParamSpecPool_Static
export interface ParamSpecTypeInfo {
    /* Fields of GObject.ParamSpecTypeInfo */
    instance_size:number
    n_preallocs:number
    instance_init:any
    value_type:number
    finalize:any
    value_set_default:any
    value_validate:any
    values_cmp:any
}
export interface ParamSpecTypeInfo_Static {
}
export declare var ParamSpecTypeInfo: ParamSpecTypeInfo_Static
export interface Parameter {
    /* Fields of GObject.Parameter */
    name:string
    value:Value
}
export interface Parameter_Static {
}
export declare var Parameter: Parameter_Static
export interface SignalInvocationHint {
    /* Fields of GObject.SignalInvocationHint */
    signal_id:number
    detail:GLib.Quark
    run_type:SignalFlags
}
export interface SignalInvocationHint_Static {
}
export declare var SignalInvocationHint: SignalInvocationHint_Static
export interface SignalQuery {
    /* Fields of GObject.SignalQuery */
    signal_id:number
    signal_name:string
    itype:number
    signal_flags:SignalFlags
    return_type:number
    n_params:number
    param_types:number
}
export interface SignalQuery_Static {
}
export declare var SignalQuery: SignalQuery_Static
export interface TypeClass {
    /* Fields of GObject.TypeClass */
    g_type:number
    /* Methods of GObject.TypeClass */
    peek_parent(): TypeClass
    unref(): void
}
export interface TypeClass_Static {
}
export declare class TypeClass_Static {
    add_private(g_class: object, private_size: number): void
    adjust_private_offset(g_class: object, private_size_or_offset: number): void
    peek(type: number): TypeClass
    peek_static(type: number): TypeClass
    ref(type: number): TypeClass
}
export declare var TypeClass: TypeClass_Static
export interface TypeFundamentalInfo {
    /* Fields of GObject.TypeFundamentalInfo */
    type_flags:TypeFundamentalFlags
}
export interface TypeFundamentalInfo_Static {
}
export declare var TypeFundamentalInfo: TypeFundamentalInfo_Static
export interface TypeInfo {
    /* Fields of GObject.TypeInfo */
    class_size:number
    base_init:BaseInitFunc
    base_finalize:BaseFinalizeFunc
    class_init:ClassInitFunc
    class_finalize:ClassFinalizeFunc
    class_data:object
    instance_size:number
    n_preallocs:number
    instance_init:InstanceInitFunc
    value_table:TypeValueTable
}
export interface TypeInfo_Static {
}
export declare var TypeInfo: TypeInfo_Static
export interface TypeInstance {
    /* Fields of GObject.TypeInstance */
    g_class:TypeClass
    /* Methods of GObject.TypeInstance */
}
export interface TypeInstance_Static {
}
export declare var TypeInstance: TypeInstance_Static
export interface TypeInterface {
    /* Fields of GObject.TypeInterface */
    g_type:number
    g_instance_type:number
    /* Methods of GObject.TypeInterface */
    peek_parent(): TypeInterface
}
export interface TypeInterface_Static {
}
export declare class TypeInterface_Static {
    add_prerequisite(interface_type: number, prerequisite_type: number): void
    get_plugin(instance_type: number, interface_type: number): TypePlugin
    peek(instance_class: TypeClass, iface_type: number): TypeInterface
    prerequisites(interface_type: number): [ /* returnType */ number, /* n_prerequisites */ number | null ]
}
export declare var TypeInterface: TypeInterface_Static
export interface TypeModuleClass {
    /* Fields of GObject.TypeModuleClass */
    parent_class:ObjectClass
    load:any
    unload:any
    reserved1:any
    reserved2:any
    reserved3:any
    reserved4:any
}
export interface TypeModuleClass_Static {
}
export declare var TypeModuleClass: TypeModuleClass_Static
export interface TypePluginClass {
    /* Fields of GObject.TypePluginClass */
    base_iface:TypeInterface
    use_plugin:TypePluginUse
    unuse_plugin:TypePluginUnuse
    complete_type_info:TypePluginCompleteTypeInfo
    complete_interface_info:TypePluginCompleteInterfaceInfo
}
export interface TypePluginClass_Static {
}
export declare var TypePluginClass: TypePluginClass_Static
export interface TypeQuery {
    /* Fields of GObject.TypeQuery */
    type:number
    type_name:string
    class_size:number
    instance_size:number
}
export interface TypeQuery_Static {
}
export declare var TypeQuery: TypeQuery_Static
export interface TypeValueTable {
    /* Fields of GObject.TypeValueTable */
    value_init:any
    value_free:any
    value_copy:any
    collect_format:string
    collect_value:any
    lcopy_format:string
    lcopy_value:any
}
export interface TypeValueTable_Static {
}
export declare var TypeValueTable: TypeValueTable_Static
export interface Value {
    /* Fields of GObject.Value */
    g_type:number
    data:_Value__data__union[]
    /* Methods of GObject.Value */
    copy(dest_value: Value): void
    dup_object(): Object
    dup_string(): string
    dup_variant(): GLib.Variant
    fits_pointer(): boolean
    get_boolean(): boolean
    get_boxed(): object
    get_char(): number
    get_double(): number
    get_enum(): number
    get_flags(): number
    get_float(): number
    get_gtype(): number
    get_int(): number
    get_int64(): number
    get_long(): number
    get_object(): Object
    get_param(): ParamSpec
    get_pointer(): object
    get_schar(): number
    get_string(): string
    get_uchar(): number
    get_uint(): number
    get_uint64(): number
    get_ulong(): number
    get_variant(): GLib.Variant
    init(g_type: number): Value
    init_from_instance(instance: object): void
    peek_pointer(): object
    reset(): Value
    set_boolean(v_boolean: boolean): void
    set_boxed(v_boxed: object | null): void
    set_boxed_take_ownership(v_boxed: object | null): void
    set_char(v_char: number): void
    set_double(v_double: number): void
    set_enum(v_enum: number): void
    set_flags(v_flags: number): void
    set_float(v_float: number): void
    set_gtype(v_gtype: number): void
    set_instance(instance: object | null): void
    set_int(v_int: number): void
    set_int64(v_int64: number): void
    set_long(v_long: number): void
    set_object(v_object: Object | null): void
    set_param(param: ParamSpec | null): void
    set_pointer(v_pointer: object): void
    set_schar(v_char: number): void
    set_static_boxed(v_boxed: object | null): void
    set_static_string(v_string: string | null): void
    set_string(v_string: string | null): void
    set_string_take_ownership(v_string: string | null): void
    set_uchar(v_uchar: number): void
    set_uint(v_uint: number): void
    set_uint64(v_uint64: number): void
    set_ulong(v_ulong: number): void
    set_variant(variant: GLib.Variant | null): void
    take_boxed(v_boxed: object | null): void
    take_string(v_string: string | null): void
    take_variant(variant: GLib.Variant | null): void
    transform(dest_value: Value): boolean
    unset(): void
}
export interface Value_Static {
}
export declare class Value_Static {
    type_compatible(src_type: number, dest_type: number): boolean
    type_transformable(src_type: number, dest_type: number): boolean
}
export declare var Value: Value_Static
export interface ValueArray {
    /* Fields of GObject.ValueArray */
    n_values:number
    values:Value
    n_prealloced:number
    /* Methods of GObject.ValueArray */
    append(value: Value | null): ValueArray
    copy(): ValueArray
    free(): void
    get_nth(index_: number): Value
    insert(index_: number, value: Value | null): ValueArray
    prepend(value: Value | null): ValueArray
    remove(index_: number): ValueArray
    sort(compare_func: GLib.CompareFunc): ValueArray
    sort_with_data(compare_func: GLib.CompareDataFunc, user_data: object): ValueArray
}
export interface ValueArray_Static {
}
export declare class ValueArray_Static {
    new(n_prealloced: number): ValueArray
}
export declare var ValueArray: ValueArray_Static
export interface WeakRef {
    /* Methods of GObject.WeakRef */
}
export interface WeakRef_Static {
}
export declare var WeakRef: WeakRef_Static
export interface TypeCValue {
    /* Fields of GObject.TypeCValue */
    v_int:number
    v_long:number
    v_int64:number
    v_double:number
    v_pointer:object
}
export interface TypeCValue_Static {
}
export declare var TypeCValue: TypeCValue_Static
export interface _Value__data__union {
    /* Fields of GObject._Value__data__union */
    v_int:number
    v_uint:number
    v_long:number
    v_ulong:number
    v_int64:number
    v_uint64:number
    v_float:number
    v_double:number
    v_pointer:object
}
export interface _Value__data__union_Static {
}
export declare var _Value__data__union: _Value__data__union_Static
type InitiallyUnowned_autoptr = object
type Object_autoptr = object
type SignalCMarshaller = ClosureMarshal
type SignalCVaMarshaller = any
type Type = number<|MERGE_RESOLUTION|>--- conflicted
+++ resolved
@@ -299,12 +299,6 @@
 export interface TypePluginUse {
     (plugin: TypePlugin): void
 }
-<<<<<<< HEAD
-=======
-export interface VaClosureMarshal {
-    (closure: Closure, return_value: Value | null, instance: TypeInstance, args: any, marshal_data: object | null, param_types: number): void
-}
->>>>>>> 727dc6d8
 export interface ValueTransform {
     (src_value: Value, dest_value: Value): void
 }
@@ -1459,7 +1453,7 @@
     notifiers:ClosureNotifyData
     /* Methods of GObject.Closure */
     invalidate(): void
-    invoke(return_value: Value | null, n_param_values: number, param_values: Value[], invocation_hint: object | null): void
+    invoke(return_value: Value | null, param_values: Value[], invocation_hint: object | null): void
     ref(): Closure
     sink(): void
     unref(): void
@@ -1559,7 +1553,7 @@
     pdummy:object[]
     /* Methods of GObject.ObjectClass */
     find_property(property_name: string): ParamSpec
-    install_properties(n_pspecs: number, pspecs: ParamSpec[]): void
+    install_properties(pspecs: ParamSpec[]): void
     install_property(property_id: number, pspec: ParamSpec): void
     list_properties(): [ /* returnType */ ParamSpec[], /* n_properties */ number ]
     override_property(property_id: number, name: string): void
